--- conflicted
+++ resolved
@@ -49,11 +49,7 @@
 }
 ```
 
-<<<<<<< HEAD
-- `ApplyMySQLPromotionAfterMasterFailover`: when `true`, `orchestrator` will `reset slave all` and `set read_only=0` on promoted master. Default: `true`.
-=======
 - `ApplyMySQLPromotionAfterMasterFailover`: when `true`, `orchestrator` will `reset slave all` and `set read_only=0` on promoted master. Default: `true`. When `true`, overrides `MasterFailoverDetachSlaveMasterHost`.
->>>>>>> d9c6e78d
 - `PreventCrossDataCenterMasterFailover`: defaults `false`. When `true`, `orchestrator` will only replace a failed master with a server from the same DC. It will do its best to find a replacement from same DC, and will abort (fail) the failover if it cannot find one. See also `DetectDataCenterQuery` and `DataCenterPattern` configuration variables.
 - `PreventCrossRegionMasterFailover`: defaults `false`. When `true`, `orchestrator` will only replace a failed master with a server from the same region. It will do its best to find a replacement from same region, and will abort (fail) the failover if it cannot find one. See also `DetectRegionQuery` and `RegionPattern` configuration variables.
 - `FailMasterPromotionIfSQLThreadNotUpToDate`: if all replicas were lagging at time of failure, even the most up-to-date, promoted replica may yet have unapplied relay logs. Issuing `reset slave all` on such a server will lose the relay log data. Your choice.
