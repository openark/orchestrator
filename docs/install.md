# Installation

For production deployments, see [Orchestrator deployment](deployment.md). The following text walks you through the manual way of installation and the necessary configuration to make it work.

The following assumes you will be using the same machine for both the `orchestrator` binary and the MySQL backend.
If not, replace `127.0.0.1` with appropriate host name. Replace `orch_backend_password` with your own super secret password.

#### Extract orchestrator binary and files

- Extract from tarball

  Extract the archive you've downloaded from https://github.com/github/orchestrator/releases
  For example, let's assume you wish to install `orchestrator` under `/usr/local/orchestrator`:

      sudo mkdir -p /usr/local
      sudo cd /usr/local
      sudo tar xzfv orchestrator-1.0.tar.gz

- Install from `RPM`

  Installs onto `/usr/local/orchestrator`. Execute:

      sudo rpm -i orchestrator-1.0-1.x86_64.rpm


- Install from `DEB`

  Installs onto `/usr/local/orchestrator`. Execute:

      sudo dpkg -i orchestrator_1.0_amd64.deb

- Install from repository

  `orchestrator` packages can be found in https://packagecloud.io/github/orchestrator


#### Setup backend MySQL server

Setup a MySQL server for backend, and invoke the following:

    CREATE DATABASE IF NOT EXISTS orchestrator;
    CREATE USER 'orchestrator'@'127.0.0.1' IDENTIFIED BY 'orch_backend_password';
    GRANT ALL PRIVILEGES ON `orchestrator`.* TO 'orchestrator'@'127.0.0.1';

`Orchestrator` uses a configuration file, located in either `/etc/orchestrator.conf.json` or relative path to binary `conf/orchestrator.conf.json` or
`orchestrator.conf.json`.

Tip: the installed package includes a file called `orchestrator.conf.json.sample` with some basic settings which you can use as baseline for `orchestrator.conf.json`. It is found in `/usr/local/orchestrator/orchestrator-sample.conf.json` and you may also find `/usr/local/orchestrator/orchestrator-sample-sqlite.conf.json` which has a SQLite-oriented configuration. Those sample files are also available [on the `orchestrator` repository](https://github.com/github/orchestrator/tree/master/conf).

Edit `orchestrator.conf.json` to match the above as follows:

    ...
    "MySQLOrchestratorHost": "127.0.0.1",
    "MySQLOrchestratorPort": 3306,
    "MySQLOrchestratorDatabase": "orchestrator",
    "MySQLOrchestratorUser": "orchestrator",
    "MySQLOrchestratorPassword": "orch_backend_password",
    ...

<<<<<<< HEAD
On systemd, and assuming your `orchestrator` config uses a MySQL backend (as opposed to SQLite), ensure that Orchestrator starts after your backend is loaded. Edit `/etc/systemd/system/orchestrator.service` and add `mysqld.service` in the [Unit] section:

    [Unit]
    After=syslog.target network.target mysqld.service


=======
>>>>>>> d9c6e78d
#### Grant access to orchestrator on all your MySQL servers
For `orchestrator` to detect your replication topologies, it must also have an account on each and every topology. At this stage this has to be the
same account (same user, same password) for all topologies. On each of your masters, issue the following:

    CREATE USER 'orchestrator'@'orch_host' IDENTIFIED BY 'orch_topology_password';
    GRANT SUPER, PROCESS, REPLICATION SLAVE, RELOAD ON *.* TO 'orchestrator'@'orch_host';
    GRANT SELECT ON mysql.slave_master_info TO 'orchestrator'@'orch_host';
    GRANT SELECT ON ndbinfo.processes TO 'orchestrator'@'orch_host'; -- Only for NDB Cluster

> `REPLICATION SLAVE` is required for `SHOW SLAVE HOSTS`, and for scanning binary logs in favor of [Pseudo GTID](#pseudo-gtid)
> `RELOAD` required for `RESET SLAVE` operation
> `PROCESS` required to see replica processes in `SHOW PROCESSLIST`
> On MySQL 5.6 and above, and if using `master_info_repository = 'TABLE'`, let orchestrator have access
> to the `mysql.slave_master_info` table. This will allow orchestrator to grab replication credentials if need be.

Replace `orch_host` with hostname or orchestrator machine (or do your wildcards thing). Choose your password wisely. Edit `orchestrator.conf.json` to match:

    "MySQLTopologyUser": "orchestrator",
    "MySQLTopologyPassword": "orch_topology_password",


Consider moving `conf/orchestrator.conf.json` to `/etc/orchestrator.conf.json` (both locations are valid)

To execute `orchestrator` in command line mode or in HTTP API only, all you need is the `orchestrator` binary.
To enjoy the rich web interface, including topology visualizations and drag-and-drop topology changes, you will need
the `resources` directory and all that is underneath it. If you're unsure, don't touch; things are already in place.<|MERGE_RESOLUTION|>--- conflicted
+++ resolved
@@ -57,15 +57,6 @@
     "MySQLOrchestratorPassword": "orch_backend_password",
     ...
 
-<<<<<<< HEAD
-On systemd, and assuming your `orchestrator` config uses a MySQL backend (as opposed to SQLite), ensure that Orchestrator starts after your backend is loaded. Edit `/etc/systemd/system/orchestrator.service` and add `mysqld.service` in the [Unit] section:
-
-    [Unit]
-    After=syslog.target network.target mysqld.service
-
-
-=======
->>>>>>> d9c6e78d
 #### Grant access to orchestrator on all your MySQL servers
 For `orchestrator` to detect your replication topologies, it must also have an account on each and every topology. At this stage this has to be the
 same account (same user, same password) for all topologies. On each of your masters, issue the following:
