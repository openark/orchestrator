/*
   Copyright 2014 Outbrain Inc.

   Licensed under the Apache License, Version 2.0 (the "License");
   you may not use this file except in compliance with the License.
   You may obtain a copy of the License at

       http://www.apache.org/licenses/LICENSE-2.0

   Unless required by applicable law or agreed to in writing, software
   distributed under the License is distributed on an "AS IS" BASIS,
   WITHOUT WARRANTIES OR CONDITIONS OF ANY KIND, either express or implied.
   See the License for the specific language governing permissions and
   limitations under the License.
*/

package inst

import (
	"bytes"
	"database/sql"
	"errors"
	"fmt"
	"net"
	"regexp"
	"runtime"
	"sort"
	"strconv"
	"strings"
	"sync"
	"time"

	"github.com/openark/golib/log"
	"github.com/openark/golib/math"
	"github.com/openark/golib/sqlutils"
	"github.com/patrickmn/go-cache"
	"github.com/rcrowley/go-metrics"
	"github.com/sjmudd/stopwatch"

	"github.com/openark/orchestrator/go/attributes"
	"github.com/openark/orchestrator/go/collection"
	"github.com/openark/orchestrator/go/config"
	"github.com/openark/orchestrator/go/db"
	"github.com/openark/orchestrator/go/kv"
	"github.com/openark/orchestrator/go/metrics/query"
	"github.com/openark/orchestrator/go/util"
)

const (
	backendDBConcurrency       = 20
	retryInstanceFunctionCount = 5
	retryInterval              = 500 * time.Millisecond
	error1045AccessDenied      = "Error 1045: Access denied for user"
	errorConnectionRefused     = "getsockopt: connection refused"
	errorNoSuchHost            = "no such host"
	errorIOTimeout             = "i/o timeout"
)

var instanceReadChan = make(chan bool, backendDBConcurrency)
var instanceWriteChan = make(chan bool, backendDBConcurrency)

// InstancesByCountReplicas is a sortable type for Instance
type InstancesByCountReplicas [](*Instance)

func (this InstancesByCountReplicas) Len() int      { return len(this) }
func (this InstancesByCountReplicas) Swap(i, j int) { this[i], this[j] = this[j], this[i] }
func (this InstancesByCountReplicas) Less(i, j int) bool {
	return len(this[i].Replicas) < len(this[j].Replicas)
}

// instanceKeyInformativeClusterName is a non-authoritative cache; used for auditing or general purpose.
var instanceKeyInformativeClusterName *cache.Cache
var forgetInstanceKeys *cache.Cache
var clusterInjectedPseudoGTIDCache *cache.Cache

var accessDeniedCounter = metrics.NewCounter()
var readTopologyInstanceCounter = metrics.NewCounter()
var readInstanceCounter = metrics.NewCounter()
var writeInstanceCounter = metrics.NewCounter()
var backendWrites = collection.CreateOrReturnCollection("BACKEND_WRITES")
var writeBufferMetrics = collection.CreateOrReturnCollection("WRITE_BUFFER")
var writeBufferLatency = stopwatch.NewNamedStopwatch()

var emptyQuotesRegexp = regexp.MustCompile(`^""$`)

func init() {
	metrics.Register("instance.access_denied", accessDeniedCounter)
	metrics.Register("instance.read_topology", readTopologyInstanceCounter)
	metrics.Register("instance.read", readInstanceCounter)
	metrics.Register("instance.write", writeInstanceCounter)
	writeBufferLatency.AddMany([]string{"wait", "write"})
	writeBufferLatency.Start("wait")

	go initializeInstanceDao()
}

func initializeInstanceDao() {
	config.WaitForConfigurationToBeLoaded()
	instanceWriteBuffer = make(chan instanceUpdateObject, config.Config.InstanceWriteBufferSize)
	instanceKeyInformativeClusterName = cache.New(time.Duration(config.Config.InstancePollSeconds/2)*time.Second, time.Second)
	forgetInstanceKeys = cache.New(time.Duration(config.Config.InstancePollSeconds*3)*time.Second, time.Second)
	clusterInjectedPseudoGTIDCache = cache.New(time.Minute, time.Second)
	// spin off instance write buffer flushing
	go func() {
		flushTick := time.Tick(time.Duration(config.Config.InstanceFlushIntervalMilliseconds) * time.Millisecond)
		for {
			// it is time to flush
			select {
			case <-flushTick:
				flushInstanceWriteBuffer()
			case <-forceFlushInstanceWriteBuffer:
				flushInstanceWriteBuffer()
			}
		}
	}()
}

// ExecDBWriteFunc chooses how to execute a write onto the database: whether synchronuously or not
func ExecDBWriteFunc(f func() error) error {
	m := query.NewMetric()

	instanceWriteChan <- true
	m.WaitLatency = time.Since(m.Timestamp)

	// catch the exec time and error if there is one
	defer func() {
		if r := recover(); r != nil {
			if _, ok := r.(runtime.Error); ok {
				panic(r)
			}

			if s, ok := r.(string); ok {
				m.Err = errors.New(s)
			} else {
				m.Err = r.(error)
			}
		}
		m.ExecuteLatency = time.Since(m.Timestamp.Add(m.WaitLatency))
		backendWrites.Append(m)
		<-instanceWriteChan // assume this takes no time
	}()
	res := f()
	return res
}

func ExpireTableData(tableName string, timestampColumn string) error {
	query := fmt.Sprintf("delete from %s where %s < NOW() - INTERVAL ? DAY", tableName, timestampColumn)
	writeFunc := func() error {
		_, err := db.ExecOrchestrator(query, config.Config.AuditPurgeDays)
		return err
	}
	return ExecDBWriteFunc(writeFunc)
}

// logReadTopologyInstanceError logs an error, if applicable, for a ReadTopologyInstance operation,
// providing context and hint as for the source of the error. If there's no hint just provide the
// original error.
func logReadTopologyInstanceError(instanceKey *InstanceKey, hint string, err error) error {
	if err == nil {
		return nil
	}
	if !util.ClearToLog("ReadTopologyInstance", instanceKey.StringCode()) {
		return err
	}
	var msg string
	if hint == "" {
		msg = fmt.Sprintf("ReadTopologyInstance(%+v): %+v", *instanceKey, err)
	} else {
		msg = fmt.Sprintf("ReadTopologyInstance(%+v) %+v: %+v",
			*instanceKey,
			strings.Replace(hint, "%", "%%", -1), // escape %
			err)
	}
	return log.Errorf(msg)
}

// ReadTopologyInstance collects information on the state of a MySQL
// server and writes the result synchronously to the orchestrator
// backend.
func ReadTopologyInstance(instanceKey *InstanceKey) (*Instance, error) {
	return ReadTopologyInstanceBufferable(instanceKey, false, nil)
}

func RetryInstanceFunction(f func() (*Instance, error)) (instance *Instance, err error) {
	for i := 0; i < retryInstanceFunctionCount; i++ {
		if instance, err = f(); err == nil {
			return instance, nil
		}
	}
	return instance, err
}

// Is this an error which means that we shouldn't try going more queries for this discovery attempt?
func unrecoverableError(err error) bool {
	contains := []string{
		error1045AccessDenied,
		errorConnectionRefused,
		errorIOTimeout,
		errorNoSuchHost,
	}
	for _, k := range contains {
		if strings.Contains(err.Error(), k) {
			return true
		}
	}
	return false
}

// Check if the instance is a MaxScale binlog server (a proxy not a real
// MySQL server) and also update the resolved hostname
func (instance *Instance) checkMaxScale(db *sql.DB, latency *stopwatch.NamedStopwatch) (isMaxScale bool, resolvedHostname string, err error) {
	if config.Config.SkipMaxScaleCheck {
		return isMaxScale, resolvedHostname, err
	}

	latency.Start("instance")
	err = sqlutils.QueryRowsMap(db, "show variables like 'maxscale%'", func(m sqlutils.RowMap) error {
		if m.GetString("Variable_name") == "MAXSCALE_VERSION" {
			originalVersion := m.GetString("Value")
			if originalVersion == "" {
				originalVersion = m.GetString("value")
			}
			if originalVersion == "" {
				originalVersion = "0.0.0"
			}
			instance.Version = originalVersion + "-maxscale"
			instance.ServerID = 0
			instance.ServerUUID = ""
			instance.Uptime = 0
			instance.Binlog_format = "INHERIT"
			instance.ReadOnly = true
			instance.LogBinEnabled = true
			instance.LogReplicationUpdatesEnabled = true
			resolvedHostname = instance.Key.Hostname
			latency.Start("backend")
			UpdateResolvedHostname(resolvedHostname, resolvedHostname)
			latency.Stop("backend")
			isMaxScale = true
		}
		return nil
	})
	latency.Stop("instance")

	// Detect failed connection attempts and don't report the command
	// we are executing as that might be confusing.
	if err != nil {
		if strings.Contains(err.Error(), error1045AccessDenied) {
			accessDeniedCounter.Inc(1)
		}
		if unrecoverableError(err) {
			logReadTopologyInstanceError(&instance.Key, "", err)
		} else {
			logReadTopologyInstanceError(&instance.Key, "show variables like 'maxscale%'", err)
		}
	}

	return isMaxScale, resolvedHostname, err
}

// expectReplicationThreadsState expects both replication threads to be running, or both to be not running.
// Specifically, it looks for both to be "Yes" or for both to be "No".
func expectReplicationThreadsState(instanceKey *InstanceKey, expectedState ReplicationThreadState) (expectationMet bool, err error) {
	db, err := db.OpenTopology(instanceKey.Hostname, instanceKey.Port)
	if err != nil {
		return false, err
	}
	err = sqlutils.QueryRowsMap(db, "show slave status", func(m sqlutils.RowMap) error {
		ioThreadState := ReplicationThreadStateFromStatus(m.GetString("Slave_IO_Running"))
		sqlThreadState := ReplicationThreadStateFromStatus(m.GetString("Slave_SQL_Running"))

		if ioThreadState == expectedState && sqlThreadState == expectedState {
			expectationMet = true
		}
		return nil
	})
	return expectationMet, err
}

// ReadTopologyInstanceBufferable connects to a topology MySQL instance
// and collects information on the server and its replication state.
// It writes the information retrieved into orchestrator's backend.
// - writes are optionally buffered.
// - timing information can be collected for the stages performed.
func ReadTopologyInstanceBufferable(instanceKey *InstanceKey, bufferWrites bool, latency *stopwatch.NamedStopwatch) (inst *Instance, err error) {
	defer func() {
		if r := recover(); r != nil {
			err = logReadTopologyInstanceError(instanceKey, "Unexpected, aborting", fmt.Errorf("%+v", r))
		}
	}()

	var waitGroup sync.WaitGroup
	readingStartTime := time.Now()
	instance := NewInstance()
	instanceFound := false
	partialSuccess := false
	foundByShowSlaveHosts := false
	resolvedHostname := ""
	maxScaleMasterHostname := ""
	isMaxScale := false
	isMaxScale110 := false
	slaveStatusFound := false
	errorChan := make(chan error, 32)
	var resolveErr error

	if !instanceKey.IsValid() {
		latency.Start("backend")
		if err := UpdateInstanceLastAttemptedCheck(instanceKey); err != nil {
			log.Errorf("ReadTopologyInstanceBufferable: %+v: %v", instanceKey, err)
		}
		latency.Stop("backend")
		return instance, fmt.Errorf("ReadTopologyInstance will not act on invalid instance key: %+v", *instanceKey)
	}

	lastAttemptedCheckTimer := time.AfterFunc(time.Second, func() {
		go UpdateInstanceLastAttemptedCheck(instanceKey)
	})

	latency.Start("instance")
	db, err := db.OpenDiscovery(instanceKey.Hostname, instanceKey.Port)
	latency.Stop("instance")
	if err != nil {
		goto Cleanup
	}

	instance.Key = *instanceKey

	if isMaxScale, resolvedHostname, err = instance.checkMaxScale(db, latency); err != nil {
		// We do not "goto Cleanup" here, although it should be the correct flow.
		// Reason is 5.7's new security feature that requires GRANTs on performance_schema.session_variables.
		// There is a wrong decision making in this design and the migration path to 5.7 will be difficult.
		// I don't want orchestrator to put even more burden on this.
		// If the statement errors, then we are unable to determine that this is maxscale, hence assume it is not.
		// In which case there would be other queries sent to the server that are not affected by 5.7 behavior, and that will fail.

		// Certain errors are not recoverable (for this discovery process) so it's fine to go to Cleanup
		if unrecoverableError(err) {
			goto Cleanup
		}
	}

	latency.Start("instance")
	if isMaxScale {
		if strings.Contains(instance.Version, "1.1.0") {
			isMaxScale110 = true

			// Buggy buggy maxscale 1.1.0. Reported Master_Host can be corrupted.
			// Therefore we (currently) take @@hostname (which is masquerading as master host anyhow)
			err = db.QueryRow("select @@hostname").Scan(&maxScaleMasterHostname)
			if err != nil {
				goto Cleanup
			}
		}
		if isMaxScale110 {
			// Only this is supported:
			db.QueryRow("select @@server_id").Scan(&instance.ServerID)
		} else {
			db.QueryRow("select @@global.server_id").Scan(&instance.ServerID)
			db.QueryRow("select @@global.server_uuid").Scan(&instance.ServerUUID)
		}
	} else {
		// NOT MaxScale

		// We begin with a few operations we can run concurrently, and which do not depend on anything
		{
			waitGroup.Add(1)
			go func() {
				defer waitGroup.Done()
				var dummy string
				// show global status works just as well with 5.6 & 5.7 (5.7 moves variables to performance_schema)
				err := db.QueryRow("show global status like 'Uptime'").Scan(&dummy, &instance.Uptime)

				if err != nil {
					logReadTopologyInstanceError(instanceKey, "show global status like 'Uptime'", err)

					// We do not "goto Cleanup" here, although it should be the correct flow.
					// Reason is 5.7's new security feature that requires GRANTs on performance_schema.global_variables.
					// There is a wrong decisionmaking in this design and the migration path to 5.7 will be difficult.
					// I don't want orchestrator to put even more burden on this. The 'Uptime' variable is not that important
					// so as to completely fail reading a 5.7 instance.
					// This is supposed to be fixed in 5.7.9
				}
				errorChan <- err
			}()
		}

		var mysqlHostname, mysqlReportHost string
		err = db.QueryRow("select @@global.hostname, ifnull(@@global.report_host, ''), @@global.server_id, @@global.version, @@global.version_comment, @@global.read_only, @@global.binlog_format, @@global.log_bin, @@global.log_slave_updates").Scan(
			&mysqlHostname, &mysqlReportHost, &instance.ServerID, &instance.Version, &instance.VersionComment, &instance.ReadOnly, &instance.Binlog_format, &instance.LogBinEnabled, &instance.LogReplicationUpdatesEnabled)
		if err != nil {
			goto Cleanup
		}
		partialSuccess = true // We at least managed to read something from the server.
		switch strings.ToLower(config.Config.MySQLHostnameResolveMethod) {
		case "none":
			resolvedHostname = instance.Key.Hostname
		case "default", "hostname", "@@hostname":
			resolvedHostname = mysqlHostname
		case "report_host", "@@report_host":
			if mysqlReportHost == "" {
				err = fmt.Errorf("MySQLHostnameResolveMethod configured to use @@report_host but %+v has NULL/empty @@report_host", instanceKey)
				goto Cleanup
			}
			resolvedHostname = mysqlReportHost
		default:
			resolvedHostname = instance.Key.Hostname
		}

		if instance.LogBinEnabled {
			waitGroup.Add(1)
			go func() {
				defer waitGroup.Done()
				err := sqlutils.QueryRowsMap(db, "show master status", func(m sqlutils.RowMap) error {
					var err error
					instance.SelfBinlogCoordinates.LogFile = m.GetString("File")
					instance.SelfBinlogCoordinates.LogPos = m.GetInt64("Position")
					return err
				})
				errorChan <- err
			}()
		}

		{
			waitGroup.Add(1)
			go func() {
				defer waitGroup.Done()
				semiSyncMasterPluginLoaded := false
				semiSyncReplicaPluginLoaded := false
				err := sqlutils.QueryRowsMap(db, "show global variables like 'rpl_semi_sync_%'", func(m sqlutils.RowMap) error {
					if m.GetString("Variable_name") == "rpl_semi_sync_master_enabled" {
						instance.SemiSyncMasterEnabled = (m.GetString("Value") == "ON")
						semiSyncMasterPluginLoaded = true
					} else if m.GetString("Variable_name") == "rpl_semi_sync_master_timeout" {
						instance.SemiSyncMasterTimeout = m.GetUint("Value")
					} else if m.GetString("Variable_name") == "rpl_semi_sync_master_wait_for_slave_count" {
						instance.SemiSyncMasterWaitForReplicaCount = m.GetUint("Value")
					} else if m.GetString("Variable_name") == "rpl_semi_sync_slave_enabled" {
						instance.SemiSyncReplicaEnabled = (m.GetString("Value") == "ON")
						semiSyncReplicaPluginLoaded = true
					}
					return nil
				})
				instance.SemiSyncAvailable = (semiSyncMasterPluginLoaded && semiSyncReplicaPluginLoaded)
				errorChan <- err
			}()
		}
		{
			waitGroup.Add(1)
			go func() {
				defer waitGroup.Done()
				err := sqlutils.QueryRowsMap(db, "show global status like 'rpl_semi_sync_%'", func(m sqlutils.RowMap) error {
					if m.GetString("Variable_name") == "Rpl_semi_sync_master_status" {
						instance.SemiSyncMasterStatus = (m.GetString("Value") == "ON")
					} else if m.GetString("Variable_name") == "Rpl_semi_sync_master_clients" {
						instance.SemiSyncMasterClients = m.GetUint("Value")
					} else if m.GetString("Variable_name") == "Rpl_semi_sync_slave_status" {
						instance.SemiSyncReplicaStatus = (m.GetString("Value") == "ON")
					}

					return nil
				})
				errorChan <- err
			}()
		}
		if (instance.IsOracleMySQL() || instance.IsPercona()) && !instance.IsSmallerMajorVersionByString("5.6") {
			waitGroup.Add(1)
			go func() {
				defer waitGroup.Done()
				var masterInfoRepositoryOnTable bool
				// Stuff only supported on Oracle MySQL >= 5.6
				// ...
				// @@gtid_mode only available in Orcale MySQL >= 5.6
				// Previous version just issued this query brute-force, but I don't like errors being issued where they shouldn't.
				_ = db.QueryRow("select @@global.gtid_mode, @@global.server_uuid, @@global.gtid_executed, @@global.gtid_purged, @@global.master_info_repository = 'TABLE', @@global.binlog_row_image").Scan(&instance.GTIDMode, &instance.ServerUUID, &instance.ExecutedGtidSet, &instance.GtidPurged, &masterInfoRepositoryOnTable, &instance.BinlogRowImage)
				if instance.GTIDMode != "" && instance.GTIDMode != "OFF" {
					instance.SupportsOracleGTID = true
				}
				if config.Config.ReplicationCredentialsQuery != "" {
					instance.ReplicationCredentialsAvailable = true
				} else if masterInfoRepositoryOnTable {
					_ = db.QueryRow("select count(*) > 0 and MAX(User_name) != '' from mysql.slave_master_info").Scan(&instance.ReplicationCredentialsAvailable)
				}
			}()
		}
	}
	if resolvedHostname != instance.Key.Hostname {
		latency.Start("backend")
		UpdateResolvedHostname(instance.Key.Hostname, resolvedHostname)
		latency.Stop("backend")
		instance.Key.Hostname = resolvedHostname
	}
	if instance.Key.Hostname == "" {
		err = fmt.Errorf("ReadTopologyInstance: empty hostname (%+v). Bailing out", *instanceKey)
		goto Cleanup
	}
	go ResolveHostnameIPs(instance.Key.Hostname)
	if config.Config.DataCenterPattern != "" {
		if pattern, err := regexp.Compile(config.Config.DataCenterPattern); err == nil {
			match := pattern.FindStringSubmatch(instance.Key.Hostname)
			if len(match) != 0 {
				instance.DataCenter = match[1]
			}
		}
		// This can be overriden by DataCenterMap or later invocation of DetectDataCenterQuery
	}
	if dc, ok := mapHostIpNetwork(config.Config.DataCenterMap, instance); ok {
		instance.DataCenter = dc
		// This can be overriden by later invocation of DetectDataCenterQuery
	}
	if config.Config.RegionPattern != "" {
		if pattern, err := regexp.Compile(config.Config.RegionPattern); err == nil {
			match := pattern.FindStringSubmatch(instance.Key.Hostname)
			if len(match) != 0 {
				instance.Region = match[1]
			}
		}
		// This can be overriden by RegionMap or later invocation of DetectRegionQuery
	}
	if region, ok := mapHostIpNetwork(config.Config.RegionMap, instance); ok {
		instance.Region = region
		// This can be overriden by later invocation of DetectRegionQuery
	}
	if config.Config.PhysicalEnvironmentPattern != "" {
		if pattern, err := regexp.Compile(config.Config.PhysicalEnvironmentPattern); err == nil {
			match := pattern.FindStringSubmatch(instance.Key.Hostname)
			if len(match) != 0 {
				instance.PhysicalEnvironment = match[1]
			}
		}
		// This can be overriden by PhysicalEnvironmentMap or later invocation of DetectPhysicalEnvironmentQuery
	}
	if env, ok := mapHostIpNetwork(config.Config.PhysicalEnvironmentMap, instance); ok {
		instance.PhysicalEnvironment = env
		// This can be overriden by later invocation of DetectPhysicalEnvironmentQuery
	}

	instance.ReplicationIOThreadState = ReplicationThreadStateNoThread
	instance.ReplicationSQLThreadState = ReplicationThreadStateNoThread
	err = sqlutils.QueryRowsMap(db, "show slave status", func(m sqlutils.RowMap) error {
		instance.HasReplicationCredentials = (m.GetString("Master_User") != "")
		instance.ReplicationIOThreadState = ReplicationThreadStateFromStatus(m.GetString("Slave_IO_Running"))
		instance.ReplicationSQLThreadState = ReplicationThreadStateFromStatus(m.GetString("Slave_SQL_Running"))
		instance.ReplicationIOThreadRuning = instance.ReplicationIOThreadState.IsRunning()
		if isMaxScale110 {
			// Covering buggy MaxScale 1.1.0
			instance.ReplicationIOThreadRuning = instance.ReplicationIOThreadRuning && (m.GetString("Slave_IO_State") == "Binlog Dump")
		}
		instance.ReplicationSQLThreadRuning = instance.ReplicationSQLThreadState.IsRunning()
		instance.ReadBinlogCoordinates.LogFile = m.GetString("Master_Log_File")
		instance.ReadBinlogCoordinates.LogPos = m.GetInt64("Read_Master_Log_Pos")
		instance.ExecBinlogCoordinates.LogFile = m.GetString("Relay_Master_Log_File")
		instance.ExecBinlogCoordinates.LogPos = m.GetInt64("Exec_Master_Log_Pos")
		instance.IsDetached, _ = instance.ExecBinlogCoordinates.ExtractDetachedCoordinates()
		instance.RelaylogCoordinates.LogFile = m.GetString("Relay_Log_File")
		instance.RelaylogCoordinates.LogPos = m.GetInt64("Relay_Log_Pos")
		instance.RelaylogCoordinates.Type = RelayLog
		instance.LastSQLError = emptyQuotesRegexp.ReplaceAllString(strconv.QuoteToASCII(m.GetString("Last_SQL_Error")), "")
		instance.LastIOError = emptyQuotesRegexp.ReplaceAllString(strconv.QuoteToASCII(m.GetString("Last_IO_Error")), "")
		instance.SQLDelay = m.GetUintD("SQL_Delay", 0)
		instance.UsingOracleGTID = (m.GetIntD("Auto_Position", 0) == 1)
		instance.UsingMariaDBGTID = (m.GetStringD("Using_Gtid", "No") != "No")
		instance.MasterUUID = m.GetStringD("Master_UUID", "No")
		instance.HasReplicationFilters = ((m.GetStringD("Replicate_Do_DB", "") != "") || (m.GetStringD("Replicate_Ignore_DB", "") != "") || (m.GetStringD("Replicate_Do_Table", "") != "") || (m.GetStringD("Replicate_Ignore_Table", "") != "") || (m.GetStringD("Replicate_Wild_Do_Table", "") != "") || (m.GetStringD("Replicate_Wild_Ignore_Table", "") != ""))

		masterHostname := m.GetString("Master_Host")
		if isMaxScale110 {
			// Buggy buggy maxscale 1.1.0. Reported Master_Host can be corrupted.
			// Therefore we (currently) take @@hostname (which is masquarading as master host anyhow)
			masterHostname = maxScaleMasterHostname
		}
		masterKey, err := NewResolveInstanceKey(masterHostname, m.GetInt("Master_Port"))
		if err != nil {
			logReadTopologyInstanceError(instanceKey, "NewResolveInstanceKey", err)
		}
		masterKey.Hostname, resolveErr = ResolveHostname(masterKey.Hostname)
		if resolveErr != nil {
			logReadTopologyInstanceError(instanceKey, fmt.Sprintf("ResolveHostname(%q)", masterKey.Hostname), resolveErr)
		}
		instance.MasterKey = *masterKey
		instance.IsDetachedMaster = instance.MasterKey.IsDetached()
		instance.SecondsBehindMaster = m.GetNullInt64("Seconds_Behind_Master")
		if instance.SecondsBehindMaster.Valid && instance.SecondsBehindMaster.Int64 < 0 {
			log.Warningf("Host: %+v, instance.SecondsBehindMaster < 0 [%+v], correcting to 0", instanceKey, instance.SecondsBehindMaster.Int64)
			instance.SecondsBehindMaster.Int64 = 0
		}
		// And until told otherwise:
		instance.ReplicationLagSeconds = instance.SecondsBehindMaster

		instance.AllowTLS = (m.GetString("Master_SSL_Allowed") == "Yes")
		// Not breaking the flow even on error
		slaveStatusFound = true
		return nil
	})
	if err != nil {
		goto Cleanup
	}
	if isMaxScale && !slaveStatusFound {
		err = fmt.Errorf("No 'SHOW SLAVE STATUS' output found for a MaxScale instance: %+v", instanceKey)
		goto Cleanup
	}

	if config.Config.ReplicationLagQuery != "" && !isMaxScale {
		waitGroup.Add(1)
		go func() {
			defer waitGroup.Done()
			if err := db.QueryRow(config.Config.ReplicationLagQuery).Scan(&instance.ReplicationLagSeconds); err == nil {
				if instance.ReplicationLagSeconds.Valid && instance.ReplicationLagSeconds.Int64 < 0 {
					log.Warningf("Host: %+v, instance.SlaveLagSeconds < 0 [%+v], correcting to 0", instanceKey, instance.ReplicationLagSeconds.Int64)
					instance.ReplicationLagSeconds.Int64 = 0
				}
			} else {
				instance.ReplicationLagSeconds = instance.SecondsBehindMaster
				logReadTopologyInstanceError(instanceKey, "ReplicationLagQuery", err)
			}
		}()
	}

	instanceFound = true

	// -------------------------------------------------------------------------
	// Anything after this point does not affect the fact the instance is found.
	// No `goto Cleanup` after this point.
	// -------------------------------------------------------------------------

	// Get replicas, either by SHOW SLAVE HOSTS or via PROCESSLIST
	// MaxScale does not support PROCESSLIST, so SHOW SLAVE HOSTS is the only option
	if config.Config.DiscoverByShowSlaveHosts || isMaxScale {
		err := sqlutils.QueryRowsMap(db, `show slave hosts`,
			func(m sqlutils.RowMap) error {
				// MaxScale 1.1 may trigger an error with this command, but
				// also we may see issues if anything on the MySQL server locks up.
				// Consequently it's important to validate the values received look
				// good prior to calling ResolveHostname()
				host := m.GetString("Host")
				port := m.GetIntD("Port", 0)
				if host == "" || port == 0 {
					if isMaxScale && host == "" && port == 0 {
						// MaxScale reports a bad response sometimes so ignore it.
						// - seen in 1.1.0 and 1.4.3.4
						return nil
					}
					// otherwise report the error to the caller
					return fmt.Errorf("ReadTopologyInstance(%+v) 'show slave hosts' returned row with <host,port>: <%v,%v>", instanceKey, host, port)
				}

				replicaKey, err := NewResolveInstanceKey(host, port)
				if err == nil && replicaKey.IsValid() {
					if !RegexpMatchPatterns(replicaKey.StringCode(), config.Config.DiscoveryIgnoreReplicaHostnameFilters) {
						instance.AddReplicaKey(replicaKey)
					}
					foundByShowSlaveHosts = true
				}
				return err
			})

		logReadTopologyInstanceError(instanceKey, "show slave hosts", err)
	}
	if !foundByShowSlaveHosts && !isMaxScale {
		// Either not configured to read SHOW SLAVE HOSTS or nothing was there.
		// Discover by information_schema.processlist
		waitGroup.Add(1)
		go func() {
			defer waitGroup.Done()
			err := sqlutils.QueryRowsMap(db, `
	select
		substring_index(host, ':', 1) as slave_hostname
	from
		information_schema.processlist
	where
	  command IN ('Binlog Dump', 'Binlog Dump GTID')
		`,
				func(m sqlutils.RowMap) error {
					cname, resolveErr := ResolveHostname(m.GetString("slave_hostname"))
					if resolveErr != nil {
						logReadTopologyInstanceError(instanceKey, "ResolveHostname: processlist", resolveErr)
					}
					replicaKey := InstanceKey{Hostname: cname, Port: instance.Key.Port}
					if !RegexpMatchPatterns(replicaKey.StringCode(), config.Config.DiscoveryIgnoreReplicaHostnameFilters) {
						instance.AddReplicaKey(&replicaKey)
					}
					return err
				})

			logReadTopologyInstanceError(instanceKey, "processlist", err)
		}()
	}

	if instance.IsNDB() {
		// Discover by ndbinfo about MySQL Cluster SQL nodes
		waitGroup.Add(1)
		go func() {
			defer waitGroup.Done()
			err := sqlutils.QueryRowsMap(db, `
	select
		substring(service_URI,9) mysql_host
	from
		ndbinfo.processes
	where
	  process_name='mysqld'
		`,
				func(m sqlutils.RowMap) error {
					cname, resolveErr := ResolveHostname(m.GetString("mysql_host"))
					if resolveErr != nil {
						logReadTopologyInstanceError(instanceKey, "ResolveHostname: ndbinfo", resolveErr)
					}
					replicaKey := InstanceKey{Hostname: cname, Port: instance.Key.Port}
					instance.AddReplicaKey(&replicaKey)
					return err
				})

			logReadTopologyInstanceError(instanceKey, "ndbinfo", err)
		}()
	}

	if config.Config.DetectDataCenterQuery != "" && !isMaxScale {
		waitGroup.Add(1)
		go func() {
			defer waitGroup.Done()
			err := db.QueryRow(config.Config.DetectDataCenterQuery).Scan(&instance.DataCenter)
			logReadTopologyInstanceError(instanceKey, "DetectDataCenterQuery", err)
		}()
	}

	if config.Config.DetectRegionQuery != "" && !isMaxScale {
		waitGroup.Add(1)
		go func() {
			defer waitGroup.Done()
			err := db.QueryRow(config.Config.DetectRegionQuery).Scan(&instance.Region)
			logReadTopologyInstanceError(instanceKey, "DetectRegionQuery", err)
		}()
	}

	if config.Config.DetectPhysicalEnvironmentQuery != "" && !isMaxScale {
		waitGroup.Add(1)
		go func() {
			defer waitGroup.Done()
			err := db.QueryRow(config.Config.DetectPhysicalEnvironmentQuery).Scan(&instance.PhysicalEnvironment)
			logReadTopologyInstanceError(instanceKey, "DetectPhysicalEnvironmentQuery", err)
		}()
	}

	if config.Config.DetectInstanceAliasQuery != "" && !isMaxScale {
		waitGroup.Add(1)
		go func() {
			defer waitGroup.Done()
			err := db.QueryRow(config.Config.DetectInstanceAliasQuery).Scan(&instance.InstanceAlias)
			logReadTopologyInstanceError(instanceKey, "DetectInstanceAliasQuery", err)
		}()
	}

	if config.Config.DetectSemiSyncEnforcedQuery != "" && !isMaxScale {
		waitGroup.Add(1)
		go func() {
			defer waitGroup.Done()
			err := db.QueryRow(config.Config.DetectSemiSyncEnforcedQuery).Scan(&instance.SemiSyncEnforced)
			logReadTopologyInstanceError(instanceKey, "DetectSemiSyncEnforcedQuery", err)
		}()
	}

	{
		latency.Start("backend")
		err = ReadInstanceClusterAttributes(instance)
		latency.Stop("backend")
		logReadTopologyInstanceError(instanceKey, "ReadInstanceClusterAttributes", err)
	}

	{
		// Pseudo GTID
		// Depends on ReadInstanceClusterAttributes above
		instance.UsingPseudoGTID = false
		if config.Config.AutoPseudoGTID {
			var err error
			instance.UsingPseudoGTID, err = isInjectedPseudoGTID(instance.ClusterName)
			log.Errore(err)
		} else if config.Config.DetectPseudoGTIDQuery != "" {
			waitGroup.Add(1)
			go func() {
				defer waitGroup.Done()
				if resultData, err := sqlutils.QueryResultData(db, config.Config.DetectPseudoGTIDQuery); err == nil {
					if len(resultData) > 0 {
						if len(resultData[0]) > 0 {
							if resultData[0][0].Valid && resultData[0][0].String == "1" {
								instance.UsingPseudoGTID = true
							}
						}
					}
				} else {
					logReadTopologyInstanceError(instanceKey, "DetectPseudoGTIDQuery", err)
				}
			}()
		}
	}

	// First read the current PromotionRule from candidate_database_instance.
	{
		latency.Start("backend")
		err = ReadInstancePromotionRule(instance)
		latency.Stop("backend")
		logReadTopologyInstanceError(instanceKey, "ReadInstancePromotionRule", err)
	}
	// Then check if the instance wants to set a different PromotionRule.
	// We'll set it here on their behalf so there's no race between the first
	// time an instance is discovered, and setting a rule like "must_not".
	if config.Config.DetectPromotionRuleQuery != "" && !isMaxScale {
		waitGroup.Add(1)
		go func() {
			defer waitGroup.Done()
			var value string
			err := db.QueryRow(config.Config.DetectPromotionRuleQuery).Scan(&value)
			logReadTopologyInstanceError(instanceKey, "DetectPromotionRuleQuery", err)
			promotionRule, err := ParseCandidatePromotionRule(value)
			logReadTopologyInstanceError(instanceKey, "ParseCandidatePromotionRule", err)
			if err == nil {
				// We need to update candidate_database_instance.
				// We register the rule even if it hasn't changed,
				// to bump the last_suggested time.
				instance.PromotionRule = promotionRule
				err = RegisterCandidateInstance(NewCandidateDatabaseInstance(instanceKey, promotionRule).WithCurrentTime())
				logReadTopologyInstanceError(instanceKey, "RegisterCandidateInstance", err)
			}
		}()
	}

	ReadClusterAliasOverride(instance)
	if !isMaxScale {
		if instance.SuggestedClusterAlias == "" {
			// Only need to do on masters
			if config.Config.DetectClusterAliasQuery != "" {
				clusterAlias := ""
				if err := db.QueryRow(config.Config.DetectClusterAliasQuery).Scan(&clusterAlias); err != nil {
					logReadTopologyInstanceError(instanceKey, "DetectClusterAliasQuery", err)
				} else {
					instance.SuggestedClusterAlias = clusterAlias
				}
			}
		}
		if instance.SuggestedClusterAlias == "" {
			// Not found by DetectClusterAliasQuery...
			// See if a ClusterNameToAlias configuration applies
			if clusterAlias := mappedClusterNameToAlias(instance.ClusterName); clusterAlias != "" {
				instance.SuggestedClusterAlias = clusterAlias
			}
		}
	}
	if instance.ReplicationDepth == 0 && config.Config.DetectClusterDomainQuery != "" && !isMaxScale {
		// Only need to do on masters
		domainName := ""
		if err := db.QueryRow(config.Config.DetectClusterDomainQuery).Scan(&domainName); err != nil {
			domainName = ""
			logReadTopologyInstanceError(instanceKey, "DetectClusterDomainQuery", err)
		}
		if domainName != "" {
			latency.Start("backend")
			err := WriteClusterDomainName(instance.ClusterName, domainName)
			latency.Stop("backend")
			logReadTopologyInstanceError(instanceKey, "WriteClusterDomainName", err)
		}
	}

Cleanup:
	waitGroup.Wait()
	close(errorChan)
	err = func() error {
		if err != nil {
			return err
		}

		for err := range errorChan {
			if err != nil {
				return err
			}
		}
		return nil
	}()

	if instanceFound {
		if instance.IsCoMaster {
			// Take co-master into account, and avoid infinite loop
			instance.AncestryUUID = fmt.Sprintf("%s,%s", instance.MasterUUID, instance.ServerUUID)
		} else {
			instance.AncestryUUID = fmt.Sprintf("%s,%s", instance.AncestryUUID, instance.ServerUUID)
		}
		instance.AncestryUUID = strings.Trim(instance.AncestryUUID, ",")
		if instance.ExecutedGtidSet != "" && instance.masterExecutedGtidSet != "" {
			// Compare master & replica GTID sets, but ignore the sets that present the master's UUID.
			// This is because orchestrator may pool master and replica at an inconvenient timing,
			// such that the replica may _seems_ to have more entries than the master, when in fact
			// it's just that the naster's probing is stale.
			redactedExecutedGtidSet, _ := NewOracleGtidSet(instance.ExecutedGtidSet)
			for _, uuid := range strings.Split(instance.AncestryUUID, ",") {
				if uuid != instance.ServerUUID {
					redactedExecutedGtidSet.RemoveUUID(uuid)
				}
				if instance.IsCoMaster && uuid == instance.ServerUUID {
					// If this is a co-master, then this server is likely to show its own generated GTIDs as errant,
					// because its co-master has not applied them yet
					redactedExecutedGtidSet.RemoveUUID(uuid)
				}
			}
			// Avoid querying the database if there's no point:
			if !redactedExecutedGtidSet.IsEmpty() {
				redactedMasterExecutedGtidSet, _ := NewOracleGtidSet(instance.masterExecutedGtidSet)
				redactedMasterExecutedGtidSet.RemoveUUID(instance.MasterUUID)

				db.QueryRow("select gtid_subtract(?, ?)", redactedExecutedGtidSet.String(), redactedMasterExecutedGtidSet.String()).Scan(&instance.GtidErrant)
			}
		}
	}

	latency.Stop("instance")
	readTopologyInstanceCounter.Inc(1)

	if instanceFound {
		instance.LastDiscoveryLatency = time.Since(readingStartTime)
		instance.IsLastCheckValid = true
		instance.IsRecentlyChecked = true
		instance.IsUpToDate = true
		latency.Start("backend")
		if bufferWrites {
			enqueueInstanceWrite(instance, instanceFound, err)
		} else {
			WriteInstance(instance, instanceFound, err)
		}
		lastAttemptedCheckTimer.Stop()
		latency.Stop("backend")
		return instance, nil
	}

	// Something is wrong, could be network-wise. Record that we
	// tried to check the instance. last_attempted_check is also
	// updated on success by writeInstance.
	latency.Start("backend")
	_ = UpdateInstanceLastChecked(&instance.Key, partialSuccess)
	latency.Stop("backend")
	return nil, err
}

// mapHostIpNetwork attempts to match an instance to a key in the provided mapping and returns the
// associated value when a match is found. Key matching is attempted in the following order:
//    1. direct key lookup of "<hostname>:<port>"
//    2. direct key lookup of "<hostname>"
//    3. loop over each IP of <hostname>, performing a direct key lookup of "<ip>:<port>"
//    4. loop over each IP of <hostname>, performing a direct key lookup of "<ip>"
//    5. loop over each key in the mapping, and if the key is a CIDR, loop over each IP of
//       <hostname> to test if the CIDR contains <ip>
// Note: Because map order and DNS response record order can both be indeterminate, this function is
// not necessarily idempotent in steps 3-5 above. That is, if two keys associated to different
// values at the same "matching level" (3-5) match an instance, the result may be different on
// subsequent calls to this function. This could specifically occur for instances with multiple IPs
// (or IP + port combinations) that are mapped to different values or if multiple CIDR keys happen
// to overlap. In practice, this issue should be rare if the mapping is carefully built.
func mapHostIpNetwork(mapping map[string]string, instance *Instance) (string, bool) {
	if len(mapping) == 0 {
		return "", false
	}
	host := instance.Key.Hostname
	port := instance.Key.Port
	if res, ok := mapping[fmt.Sprintf("%s:%d", host, port)]; ok {
		return res, true
	}
	if res, ok := mapping[host]; ok {
		return res, true
	}
	ips, _, err := getHostnameIPs(host)
	if err != nil {
		return "", false
	}
	for _, ip := range ips {
		if res, ok := mapping[fmt.Sprintf("%s:%d", ip, port)]; ok {
			return res, true
		}
	}
	for _, ip := range ips {
		if res, ok := mapping[ip.String()]; ok {
			return res, true
		}
	}
	for k, v := range mapping {
		if _, n, err := net.ParseCIDR(k); err == nil {
			for _, ip := range ips {
				if n.Contains(ip) {
					return v, true
				}
			}
		}
	}
	return "", false
}

// ReadClusterAliasOverride reads and applies SuggestedClusterAlias based on cluster_alias_override
func ReadClusterAliasOverride(instance *Instance) (err error) {
	aliasOverride := ""
	query := `
		select
			alias
		from
			cluster_alias_override
		where
			cluster_name = ?
			`
	err = db.QueryOrchestrator(query, sqlutils.Args(instance.ClusterName), func(m sqlutils.RowMap) error {
		aliasOverride = m.GetString("alias")

		return nil
	})
	if aliasOverride != "" {
		instance.SuggestedClusterAlias = aliasOverride
	}
	return err
}

// ReadInstanceClusterAttributes will return the cluster name for a given instance by looking at its master
// and getting it from there.
// It is a non-recursive function and so-called-recursion is performed upon periodic reading of
// instances.
func ReadInstanceClusterAttributes(instance *Instance) (err error) {
	var masterMasterKey InstanceKey
	var masterClusterName string
	var masterSuggestedClusterAlias string
	var masterReplicationDepth uint
	var ancestryUUID string
	var masterExecutedGtidSet string
	masterDataFound := false

	// Read the cluster_name of the _master_ of our instance, derive it from there.
	query := `
			select
					cluster_name,
					suggested_cluster_alias,
					replication_depth,
					master_host,
					master_port,
					ancestry_uuid,
					executed_gtid_set
				from database_instance
				where hostname=? and port=?
	`
	args := sqlutils.Args(instance.MasterKey.Hostname, instance.MasterKey.Port)

	err = db.QueryOrchestrator(query, args, func(m sqlutils.RowMap) error {
		masterClusterName = m.GetString("cluster_name")
		masterSuggestedClusterAlias = m.GetString("suggested_cluster_alias")
		masterReplicationDepth = m.GetUint("replication_depth")
		masterMasterKey.Hostname = m.GetString("master_host")
		masterMasterKey.Port = m.GetInt("master_port")
		ancestryUUID = m.GetString("ancestry_uuid")
		masterExecutedGtidSet = m.GetString("executed_gtid_set")
		masterDataFound = true
		return nil
	})
	if err != nil {
		return log.Errore(err)
	}

	var replicationDepth uint = 0
	var clusterName string
	if masterDataFound {
		replicationDepth = masterReplicationDepth + 1
		clusterName = masterClusterName
	}
	clusterNameByInstanceKey := instance.Key.StringCode()
	if clusterName == "" {
		// Nothing from master; we set it to be named after the instance itself
		clusterName = clusterNameByInstanceKey
	}

	isCoMaster := false
	if masterMasterKey.Equals(&instance.Key) {
		// co-master calls for special case, in fear of the infinite loop
		isCoMaster = true
		clusterNameByCoMasterKey := instance.MasterKey.StringCode()
		if clusterName != clusterNameByInstanceKey && clusterName != clusterNameByCoMasterKey {
			// Can be caused by a co-master topology failover
			log.Errorf("ReadInstanceClusterAttributes: in co-master topology %s is not in (%s, %s). Forcing it to become one of them", clusterName, clusterNameByInstanceKey, clusterNameByCoMasterKey)
			clusterName = math.TernaryString(instance.Key.SmallerThan(&instance.MasterKey), clusterNameByInstanceKey, clusterNameByCoMasterKey)
		}
		if clusterName == clusterNameByInstanceKey {
			// circular replication. Avoid infinite ++ on replicationDepth
			replicationDepth = 0
			ancestryUUID = ""
		} // While the other stays "1"
	}
	instance.ClusterName = clusterName
	instance.SuggestedClusterAlias = masterSuggestedClusterAlias
	instance.ReplicationDepth = replicationDepth
	instance.IsCoMaster = isCoMaster
	instance.AncestryUUID = ancestryUUID
	instance.masterExecutedGtidSet = masterExecutedGtidSet
	return nil
}

type byNamePort [](*InstanceKey)

func (this byNamePort) Len() int      { return len(this) }
func (this byNamePort) Swap(i, j int) { this[i], this[j] = this[j], this[i] }
func (this byNamePort) Less(i, j int) bool {
	return (this[i].Hostname < this[j].Hostname) ||
		(this[i].Hostname == this[j].Hostname && this[i].Port < this[j].Port)
}

// BulkReadInstance returns a list of all instances from the database
// - I only need the Hostname and Port fields.
// - I must use readInstancesByCondition to ensure all column
//   settings are correct.
func BulkReadInstance() ([](*InstanceKey), error) {
	// no condition (I want all rows) and no sorting (but this is done by Hostname, Port anyway)
	const (
		condition = "1=1"
		orderBy   = ""
	)
	var instanceKeys [](*InstanceKey)

	instances, err := readInstancesByCondition(condition, nil, orderBy)
	if err != nil {
		return nil, fmt.Errorf("BulkReadInstance: %+v", err)
	}

	// update counters if we picked anything up
	if len(instances) > 0 {
		readInstanceCounter.Inc(int64(len(instances)))

		for _, instance := range instances {
			instanceKeys = append(instanceKeys, &instance.Key)
		}
		// sort on orchestrator and not the backend (should be redundant)
		sort.Sort(byNamePort(instanceKeys))
	}

	return instanceKeys, nil
}

func ReadInstancePromotionRule(instance *Instance) (err error) {
	var promotionRule CandidatePromotionRule = NeutralPromoteRule
	query := `
			select
				ifnull(nullif(promotion_rule, ''), 'neutral') as promotion_rule
				from candidate_database_instance
				where hostname=? and port=?
	`
	args := sqlutils.Args(instance.Key.Hostname, instance.Key.Port)

	err = db.QueryOrchestrator(query, args, func(m sqlutils.RowMap) error {
		promotionRule = CandidatePromotionRule(m.GetString("promotion_rule"))
		return nil
	})
	instance.PromotionRule = promotionRule
	return log.Errore(err)
}

// readInstanceRow reads a single instance row from the orchestrator backend database.
func readInstanceRow(m sqlutils.RowMap) *Instance {
	instance := NewInstance()

	instance.Key.Hostname = m.GetString("hostname")
	instance.Key.Port = m.GetInt("port")
	instance.Uptime = m.GetUint("uptime")
	instance.ServerID = m.GetUint("server_id")
	instance.ServerUUID = m.GetString("server_uuid")
	instance.Version = m.GetString("version")
	instance.VersionComment = m.GetString("version_comment")
	instance.ReadOnly = m.GetBool("read_only")
	instance.Binlog_format = m.GetString("binlog_format")
	instance.BinlogRowImage = m.GetString("binlog_row_image")
	instance.LogBinEnabled = m.GetBool("log_bin")
	instance.LogReplicationUpdatesEnabled = m.GetBool("log_slave_updates")
	instance.MasterKey.Hostname = m.GetString("master_host")
	instance.MasterKey.Port = m.GetInt("master_port")
	instance.IsDetachedMaster = instance.MasterKey.IsDetached()
	instance.ReplicationSQLThreadRuning = m.GetBool("slave_sql_running")
	instance.ReplicationIOThreadRuning = m.GetBool("slave_io_running")
	instance.ReplicationSQLThreadState = ReplicationThreadState(m.GetInt("replication_sql_thread_state"))
	instance.ReplicationIOThreadState = ReplicationThreadState(m.GetInt("replication_io_thread_state"))
	instance.HasReplicationFilters = m.GetBool("has_replication_filters")
	instance.SupportsOracleGTID = m.GetBool("supports_oracle_gtid")
	instance.UsingOracleGTID = m.GetBool("oracle_gtid")
	instance.MasterUUID = m.GetString("master_uuid")
	instance.AncestryUUID = m.GetString("ancestry_uuid")
	instance.ExecutedGtidSet = m.GetString("executed_gtid_set")
	instance.GTIDMode = m.GetString("gtid_mode")
	instance.GtidPurged = m.GetString("gtid_purged")
	instance.GtidErrant = m.GetString("gtid_errant")
	instance.UsingMariaDBGTID = m.GetBool("mariadb_gtid")
	instance.UsingPseudoGTID = m.GetBool("pseudo_gtid")
	instance.SelfBinlogCoordinates.LogFile = m.GetString("binary_log_file")
	instance.SelfBinlogCoordinates.LogPos = m.GetInt64("binary_log_pos")
	instance.ReadBinlogCoordinates.LogFile = m.GetString("master_log_file")
	instance.ReadBinlogCoordinates.LogPos = m.GetInt64("read_master_log_pos")
	instance.ExecBinlogCoordinates.LogFile = m.GetString("relay_master_log_file")
	instance.ExecBinlogCoordinates.LogPos = m.GetInt64("exec_master_log_pos")
	instance.IsDetached, _ = instance.ExecBinlogCoordinates.ExtractDetachedCoordinates()
	instance.RelaylogCoordinates.LogFile = m.GetString("relay_log_file")
	instance.RelaylogCoordinates.LogPos = m.GetInt64("relay_log_pos")
	instance.RelaylogCoordinates.Type = RelayLog
	instance.LastSQLError = m.GetString("last_sql_error")
	instance.LastIOError = m.GetString("last_io_error")
	instance.SecondsBehindMaster = m.GetNullInt64("seconds_behind_master")
	instance.ReplicationLagSeconds = m.GetNullInt64("slave_lag_seconds")
	instance.SQLDelay = m.GetUint("sql_delay")
	replicasJSON := m.GetString("slave_hosts")
	instance.ClusterName = m.GetString("cluster_name")
	instance.SuggestedClusterAlias = m.GetString("suggested_cluster_alias")
	instance.DataCenter = m.GetString("data_center")
	instance.Region = m.GetString("region")
	instance.PhysicalEnvironment = m.GetString("physical_environment")
	instance.SemiSyncEnforced = m.GetBool("semi_sync_enforced")
	instance.SemiSyncAvailable = m.GetBool("semi_sync_available")
	instance.SemiSyncMasterEnabled = m.GetBool("semi_sync_master_enabled")
	instance.SemiSyncMasterTimeout = m.GetUint("semi_sync_master_timeout")
	instance.SemiSyncMasterWaitForReplicaCount = m.GetUint("semi_sync_master_wait_for_slave_count")
	instance.SemiSyncReplicaEnabled = m.GetBool("semi_sync_replica_enabled")
	instance.SemiSyncMasterStatus = m.GetBool("semi_sync_master_status")
	instance.SemiSyncMasterClients = m.GetUint("semi_sync_master_clients")
	instance.SemiSyncReplicaStatus = m.GetBool("semi_sync_replica_status")
	instance.ReplicationDepth = m.GetUint("replication_depth")
	instance.IsCoMaster = m.GetBool("is_co_master")
	instance.ReplicationCredentialsAvailable = m.GetBool("replication_credentials_available")
	instance.HasReplicationCredentials = m.GetBool("has_replication_credentials")
	instance.IsUpToDate = (m.GetUint("seconds_since_last_checked") <= config.Config.InstancePollSeconds)
	instance.IsRecentlyChecked = (m.GetUint("seconds_since_last_checked") <= config.Config.InstancePollSeconds*5)
	instance.LastSeenTimestamp = m.GetString("last_seen")
	instance.IsLastCheckValid = m.GetBool("is_last_check_valid")
	instance.SecondsSinceLastSeen = m.GetNullInt64("seconds_since_last_seen")
	instance.IsCandidate = m.GetBool("is_candidate")
	instance.PromotionRule = CandidatePromotionRule(m.GetString("promotion_rule"))
	instance.IsDowntimed = m.GetBool("is_downtimed")
	instance.DowntimeReason = m.GetString("downtime_reason")
	instance.DowntimeOwner = m.GetString("downtime_owner")
	instance.DowntimeEndTimestamp = m.GetString("downtime_end_timestamp")
	instance.ElapsedDowntime = time.Second * time.Duration(m.GetInt("elapsed_downtime_seconds"))
	instance.UnresolvedHostname = m.GetString("unresolved_hostname")
	instance.AllowTLS = m.GetBool("allow_tls")
	instance.InstanceAlias = m.GetString("instance_alias")
	instance.LastDiscoveryLatency = time.Duration(m.GetInt64("last_discovery_latency")) * time.Nanosecond

	instance.Replicas.ReadJson(replicasJSON)
	instance.applyFlavorName()

	// problems
	if !instance.IsLastCheckValid {
		instance.Problems = append(instance.Problems, "last_check_invalid")
	} else if !instance.IsRecentlyChecked {
		instance.Problems = append(instance.Problems, "not_recently_checked")
	} else if instance.ReplicationThreadsExist() && !instance.ReplicaRunning() {
		instance.Problems = append(instance.Problems, "not_replicating")
	} else if instance.ReplicationLagSeconds.Valid && math.AbsInt64(instance.ReplicationLagSeconds.Int64-int64(instance.SQLDelay)) > int64(config.Config.ReasonableReplicationLagSeconds) {
		instance.Problems = append(instance.Problems, "replication_lag")
	}
	if instance.GtidErrant != "" {
		instance.Problems = append(instance.Problems, "errant_gtid")
	}

	return instance
}

// readInstancesByCondition is a generic function to read instances from the backend database
func readInstancesByCondition(condition string, args []interface{}, sort string) ([](*Instance), error) {
	readFunc := func() ([](*Instance), error) {
		instances := [](*Instance){}

		if sort == "" {
			sort = `hostname, port`
		}
		query := fmt.Sprintf(`
		select
			*,
			unix_timestamp() - unix_timestamp(last_checked) as seconds_since_last_checked,
			ifnull(last_checked <= last_seen, 0) as is_last_check_valid,
			unix_timestamp() - unix_timestamp(last_seen) as seconds_since_last_seen,
			candidate_database_instance.last_suggested is not null
				 and candidate_database_instance.promotion_rule in ('must', 'prefer') as is_candidate,
			ifnull(nullif(candidate_database_instance.promotion_rule, ''), 'neutral') as promotion_rule,
			ifnull(unresolved_hostname, '') as unresolved_hostname,
			(database_instance_downtime.downtime_active is not null and ifnull(database_instance_downtime.end_timestamp, now()) > now()) as is_downtimed,
	ifnull(database_instance_downtime.reason, '') as downtime_reason,
			ifnull(database_instance_downtime.owner, '') as downtime_owner,
			ifnull(unix_timestamp() - unix_timestamp(begin_timestamp), 0) as elapsed_downtime_seconds,
	ifnull(database_instance_downtime.end_timestamp, '') as downtime_end_timestamp
		from
			database_instance
			left join candidate_database_instance using (hostname, port)
			left join hostname_unresolve using (hostname)
			left join database_instance_downtime using (hostname, port)
		where
			%s
		order by
			%s
			`, condition, sort)

		err := db.QueryOrchestrator(query, args, func(m sqlutils.RowMap) error {
			instance := readInstanceRow(m)
			instances = append(instances, instance)
			return nil
		})
		if err != nil {
			return instances, log.Errore(err)
		}
		err = PopulateInstancesAgents(instances)
		if err != nil {
			return instances, log.Errore(err)
		}
		return instances, err
	}
	instanceReadChan <- true
	instances, err := readFunc()
	<-instanceReadChan
	return instances, err
}

func readInstancesByExactKey(instanceKey *InstanceKey) ([](*Instance), error) {
	condition := `
			hostname = ?
			and port = ?
		`
	return readInstancesByCondition(condition, sqlutils.Args(instanceKey.Hostname, instanceKey.Port), "")
}

// ReadInstance reads an instance from the orchestrator backend database
func ReadInstance(instanceKey *InstanceKey) (*Instance, bool, error) {
	instances, err := readInstancesByExactKey(instanceKey)
	// We know there will be at most one (hostname & port are PK)
	// And we expect to find one
	readInstanceCounter.Inc(1)
	if len(instances) == 0 {
		return nil, false, err
	}
	if err != nil {
		return instances[0], false, err
	}
	return instances[0], true, nil
}

// ReadClusterInstances reads all instances of a given cluster
func ReadClusterInstances(clusterName string) ([](*Instance), error) {
	if strings.Index(clusterName, "'") >= 0 {
		return [](*Instance){}, log.Errorf("Invalid cluster name: %s", clusterName)
	}
	condition := `cluster_name = ?`
	return readInstancesByCondition(condition, sqlutils.Args(clusterName), "")
}

// ReadClusterWriteableMaster returns the/a writeable master of this cluster
// Typically, the cluster name indicates the master of the cluster. However, in circular
// master-master replication one master can assume the name of the cluster, and it is
// not guaranteed that it is the writeable one.
func ReadClusterWriteableMaster(clusterName string) ([](*Instance), error) {
	condition := `
		cluster_name = ?
		and read_only = 0
		and (replication_depth = 0 or is_co_master)
	`
	return readInstancesByCondition(condition, sqlutils.Args(clusterName), "replication_depth asc")
}

// ReadClusterMaster returns the master of this cluster.
// - if the cluster has co-masters, the/a writable one is returned
// - if the cluster has a single master, that master is retuened whether it is read-only or writable.
func ReadClusterMaster(clusterName string) ([](*Instance), error) {
	condition := `
		cluster_name = ?
		and (replication_depth = 0 or is_co_master)
	`
	return readInstancesByCondition(condition, sqlutils.Args(clusterName), "read_only asc, replication_depth asc")
}

// ReadWriteableClustersMasters returns writeable masters of all clusters, but only one
// per cluster, in similar logic to ReadClusterWriteableMaster
func ReadWriteableClustersMasters() (instances [](*Instance), err error) {
	condition := `
		read_only = 0
		and (replication_depth = 0 or is_co_master)
	`
	allMasters, err := readInstancesByCondition(condition, sqlutils.Args(), "cluster_name asc, replication_depth asc")
	if err != nil {
		return instances, err
	}
	visitedClusters := make(map[string]bool)
	for _, instance := range allMasters {
		if !visitedClusters[instance.ClusterName] {
			visitedClusters[instance.ClusterName] = true
			instances = append(instances, instance)
		}
	}
	return instances, err
}

// ReadReplicaInstances reads replicas of a given master
func ReadReplicaInstances(masterKey *InstanceKey) ([](*Instance), error) {
	condition := `
			master_host = ?
			and master_port = ?
		`
	return readInstancesByCondition(condition, sqlutils.Args(masterKey.Hostname, masterKey.Port), "")
}

// ReadReplicaInstancesIncludingBinlogServerSubReplicas returns a list of direct slves including any replicas
// of a binlog server replica
func ReadReplicaInstancesIncludingBinlogServerSubReplicas(masterKey *InstanceKey) ([](*Instance), error) {
	replicas, err := ReadReplicaInstances(masterKey)
	if err != nil {
		return replicas, err
	}
	for _, replica := range replicas {
		replica := replica
		if replica.IsBinlogServer() {
			binlogServerReplicas, err := ReadReplicaInstancesIncludingBinlogServerSubReplicas(&replica.Key)
			if err != nil {
				return replicas, err
			}
			replicas = append(replicas, binlogServerReplicas...)
		}
	}
	return replicas, err
}

// ReadBinlogServerReplicaInstances reads direct replicas of a given master that are binlog servers
func ReadBinlogServerReplicaInstances(masterKey *InstanceKey) ([](*Instance), error) {
	condition := `
			master_host = ?
			and master_port = ?
			and binlog_server = 1
		`
	return readInstancesByCondition(condition, sqlutils.Args(masterKey.Hostname, masterKey.Port), "")
}

// ReadUnseenInstances reads all instances which were not recently seen
func ReadUnseenInstances() ([](*Instance), error) {
	condition := `last_seen < last_checked`
	return readInstancesByCondition(condition, sqlutils.Args(), "")
}

// ReadProblemInstances reads all instances with problems
func ReadProblemInstances(clusterName string) ([](*Instance), error) {
	condition := `
			cluster_name LIKE (CASE WHEN ? = '' THEN '%' ELSE ? END)
			and (
				(last_seen < last_checked)
				or (unix_timestamp() - unix_timestamp(last_checked) > ?)
				or (replication_sql_thread_state not in (-1 ,1))
				or (replication_io_thread_state not in (-1 ,1))
				or (abs(cast(seconds_behind_master as signed) - cast(sql_delay as signed)) > ?)
				or (abs(cast(slave_lag_seconds as signed) - cast(sql_delay as signed)) > ?)
				or (gtid_errant != '')
			)
		`

	args := sqlutils.Args(clusterName, clusterName, config.Config.InstancePollSeconds*5, config.Config.ReasonableReplicationLagSeconds, config.Config.ReasonableReplicationLagSeconds)
	instances, err := readInstancesByCondition(condition, args, "")
	if err != nil {
		return instances, err
	}
	var reportedInstances [](*Instance)
	for _, instance := range instances {
		skip := false
		if instance.IsDowntimed {
			skip = true
		}
		if RegexpMatchPatterns(instance.Key.StringCode(), config.Config.ProblemIgnoreHostnameFilters) {
			skip = true
		}
		if !skip {
			reportedInstances = append(reportedInstances, instance)
		}
	}
	return reportedInstances, nil
}

// SearchInstances reads all instances qualifying for some searchString
func SearchInstances(searchString string) ([](*Instance), error) {
	searchString = strings.TrimSpace(searchString)
	condition := `
			instr(hostname, ?) > 0
			or instr(cluster_name, ?) > 0
			or instr(version, ?) > 0
			or instr(version_comment, ?) > 0
			or instr(concat(hostname, ':', port), ?) > 0
			or instr(suggested_cluster_alias, ?) > 0
			or concat(server_id, '') = ?
			or concat(port, '') = ?
		`
	args := sqlutils.Args(searchString, searchString, searchString, searchString, searchString, searchString, searchString, searchString)
	return readInstancesByCondition(condition, args, `replication_depth asc, num_slave_hosts desc, cluster_name, hostname, port`)
}

// FindInstances reads all instances whose name matches given pattern
func FindInstances(regexpPattern string) (result [](*Instance), err error) {
	result = [](*Instance){}
	r, err := regexp.Compile(regexpPattern)
	if err != nil {
		return result, err
	}
	condition := `1=1`
	unfiltered, err := readInstancesByCondition(condition, sqlutils.Args(), `replication_depth asc, num_slave_hosts desc, cluster_name, hostname, port`)
	if err != nil {
		return unfiltered, err
	}
	for _, instance := range unfiltered {
		if r.MatchString(instance.Key.DisplayString()) {
			result = append(result, instance)
		}
	}
	return result, nil
}

// findFuzzyInstances return instances whose names are like the one given (host & port substrings)
// For example, the given `mydb-3:3306` might find `myhosts-mydb301-production.mycompany.com:3306`
func findFuzzyInstances(fuzzyInstanceKey *InstanceKey) ([](*Instance), error) {
	condition := `
		hostname like concat('%%', ?, '%%')
		and port = ?
	`
	return readInstancesByCondition(condition, sqlutils.Args(fuzzyInstanceKey.Hostname, fuzzyInstanceKey.Port), `replication_depth asc, num_slave_hosts desc, cluster_name, hostname, port`)
}

// ReadFuzzyInstanceKey accepts a fuzzy instance key and expects to return a single, fully qualified,
// known instance key.
func ReadFuzzyInstanceKey(fuzzyInstanceKey *InstanceKey) *InstanceKey {
	if fuzzyInstanceKey == nil {
		return nil
	}
	if fuzzyInstanceKey.IsIPv4() {
		// avoid fuzziness. When looking for 10.0.0.1 we don't want to match 10.0.0.15!
		return nil
	}
	if fuzzyInstanceKey.Hostname != "" {
		// Fuzzy instance search
		if fuzzyInstances, _ := findFuzzyInstances(fuzzyInstanceKey); len(fuzzyInstances) == 1 {
			return &(fuzzyInstances[0].Key)
		}
	}
	return nil
}

// ReadFuzzyInstanceKeyIfPossible accepts a fuzzy instance key and hopes to return a single, fully qualified,
// known instance key, or else the original given key
func ReadFuzzyInstanceKeyIfPossible(fuzzyInstanceKey *InstanceKey) *InstanceKey {
	if instanceKey := ReadFuzzyInstanceKey(fuzzyInstanceKey); instanceKey != nil {
		return instanceKey
	}
	return fuzzyInstanceKey
}

// ReadFuzzyInstance accepts a fuzzy instance key and expects to return a single instance.
// Multiple instances matching the fuzzy keys are not allowed.
func ReadFuzzyInstance(fuzzyInstanceKey *InstanceKey) (*Instance, error) {
	if fuzzyInstanceKey == nil {
		return nil, log.Errorf("ReadFuzzyInstance received nil input")
	}
	if fuzzyInstanceKey.IsIPv4() {
		// avoid fuzziness. When looking for 10.0.0.1 we don't want to match 10.0.0.15!
		instance, _, err := ReadInstance(fuzzyInstanceKey)
		return instance, err
	}
	if fuzzyInstanceKey.Hostname != "" {
		// Fuzzy instance search
		if fuzzyInstances, _ := findFuzzyInstances(fuzzyInstanceKey); len(fuzzyInstances) == 1 {
			return fuzzyInstances[0], nil
		}
	}
	return nil, log.Errorf("Cannot determine fuzzy instance %+v", *fuzzyInstanceKey)
}

// ReadLostInRecoveryInstances returns all instances (potentially filtered by cluster)
// which are currently indicated as downtimed due to being lost during a topology recovery.
func ReadLostInRecoveryInstances(clusterName string) ([](*Instance), error) {
	condition := `
		ifnull(
			database_instance_downtime.downtime_active = 1
			and database_instance_downtime.end_timestamp > now()
			and database_instance_downtime.reason = ?, 0)
		and ? IN ('', cluster_name)
	`
	return readInstancesByCondition(condition, sqlutils.Args(DowntimeLostInRecoveryMessage, clusterName), "cluster_name asc, replication_depth asc")
}

// ReadDowntimedInstances returns all instances currently downtimed, potentially filtered by cluster
func ReadDowntimedInstances(clusterName string) ([](*Instance), error) {
	condition := `
		ifnull(
			database_instance_downtime.downtime_active = 1
			and database_instance_downtime.end_timestamp > now()
			, 0)
		and ? IN ('', cluster_name)
	`
	return readInstancesByCondition(condition, sqlutils.Args(clusterName), "cluster_name asc, replication_depth asc")
}

// ReadClusterCandidateInstances reads cluster instances which are also marked as candidates
func ReadClusterCandidateInstances(clusterName string) ([](*Instance), error) {
	condition := `
			cluster_name = ?
			and concat(hostname, ':', port) in (
				select concat(hostname, ':', port)
					from candidate_database_instance
					where promotion_rule in ('must', 'prefer')
			)
			`
	return readInstancesByCondition(condition, sqlutils.Args(clusterName), "")
}

// ReadClusterNeutralPromotionRuleInstances reads cluster instances whose promotion-rule is marked as 'neutral'
func ReadClusterNeutralPromotionRuleInstances(clusterName string) (neutralInstances [](*Instance), err error) {
	instances, err := ReadClusterInstances(clusterName)
	if err != nil {
		return neutralInstances, err
	}
	for _, instance := range instances {
		if instance.PromotionRule == NeutralPromoteRule {
			neutralInstances = append(neutralInstances, instance)
		}
	}
	return neutralInstances, nil
}

// filterOSCInstances will filter the given list such that only replicas fit for OSC control remain.
func filterOSCInstances(instances [](*Instance)) [](*Instance) {
	result := [](*Instance){}
	for _, instance := range instances {
		if RegexpMatchPatterns(instance.Key.StringCode(), config.Config.OSCIgnoreHostnameFilters) {
			continue
		}
		if instance.IsBinlogServer() {
			continue
		}
		if !instance.IsLastCheckValid {
			continue
		}
		result = append(result, instance)
	}
	return result
}

// GetClusterOSCReplicas returns a heuristic list of replicas which are fit as controll replicas for an OSC operation.
// These would be intermediate masters
func GetClusterOSCReplicas(clusterName string) ([](*Instance), error) {
	intermediateMasters := [](*Instance){}
	result := [](*Instance){}
	var err error
	if strings.Index(clusterName, "'") >= 0 {
		return [](*Instance){}, log.Errorf("Invalid cluster name: %s", clusterName)
	}
	{
		// Pick up to two busiest IMs
		condition := `
			replication_depth = 1
			and num_slave_hosts > 0
			and cluster_name = ?
		`
		intermediateMasters, err = readInstancesByCondition(condition, sqlutils.Args(clusterName), "")
		if err != nil {
			return result, err
		}
		sort.Sort(sort.Reverse(InstancesByCountReplicas(intermediateMasters)))
		intermediateMasters = filterOSCInstances(intermediateMasters)
		intermediateMasters = intermediateMasters[0:math.MinInt(2, len(intermediateMasters))]
		result = append(result, intermediateMasters...)
	}
	{
		// Get 2 replicas of found IMs, if possible
		if len(intermediateMasters) == 1 {
			// Pick 2 replicas for this IM
			replicas, err := ReadReplicaInstances(&(intermediateMasters[0].Key))
			if err != nil {
				return result, err
			}
			sort.Sort(sort.Reverse(InstancesByCountReplicas(replicas)))
			replicas = filterOSCInstances(replicas)
			replicas = replicas[0:math.MinInt(2, len(replicas))]
			result = append(result, replicas...)

		}
		if len(intermediateMasters) == 2 {
			// Pick one replica from each IM (should be possible)
			for _, im := range intermediateMasters {
				replicas, err := ReadReplicaInstances(&im.Key)
				if err != nil {
					return result, err
				}
				sort.Sort(sort.Reverse(InstancesByCountReplicas(replicas)))
				replicas = filterOSCInstances(replicas)
				if len(replicas) > 0 {
					result = append(result, replicas[0])
				}
			}
		}
	}
	{
		// Get 2 3rd tier replicas, if possible
		condition := `
			replication_depth = 3
			and cluster_name = ?
		`
		replicas, err := readInstancesByCondition(condition, sqlutils.Args(clusterName), "")
		if err != nil {
			return result, err
		}
		sort.Sort(sort.Reverse(InstancesByCountReplicas(replicas)))
		replicas = filterOSCInstances(replicas)
		replicas = replicas[0:math.MinInt(2, len(replicas))]
		result = append(result, replicas...)
	}
	{
		// Get 2 1st tier leaf replicas, if possible
		condition := `
			replication_depth = 1
			and num_slave_hosts = 0
			and cluster_name = ?
		`
		replicas, err := readInstancesByCondition(condition, sqlutils.Args(clusterName), "")
		if err != nil {
			return result, err
		}
		replicas = filterOSCInstances(replicas)
		replicas = replicas[0:math.MinInt(2, len(replicas))]
		result = append(result, replicas...)
	}

	return result, nil
}

// GetClusterGhostReplicas returns a list of replicas that can serve as the connected servers
// for a [gh-ost](https://github.com/github/gh-ost) operation. A gh-ost operation prefers to talk
// to a RBR replica that has no children.
func GetClusterGhostReplicas(clusterName string) (result [](*Instance), err error) {
	condition := `
			replication_depth > 0
			and binlog_format = 'ROW'
			and cluster_name = ?
		`
	instances, err := readInstancesByCondition(condition, sqlutils.Args(clusterName), "num_slave_hosts asc")
	if err != nil {
		return result, err
	}

	for _, instance := range instances {
		skipThisHost := false
		if instance.IsBinlogServer() {
			skipThisHost = true
		}
		if !instance.IsLastCheckValid {
			skipThisHost = true
		}
		if !instance.LogBinEnabled {
			skipThisHost = true
		}
		if !instance.LogReplicationUpdatesEnabled {
			skipThisHost = true
		}
		if !skipThisHost {
			result = append(result, instance)
		}
	}

	return result, err
}

// GetInstancesMaxLag returns the maximum lag in a set of instances
func GetInstancesMaxLag(instances [](*Instance)) (maxLag int64, err error) {
	if len(instances) == 0 {
		return 0, log.Errorf("No instances found in GetInstancesMaxLag")
	}
	for _, clusterInstance := range instances {
		if clusterInstance.ReplicationLagSeconds.Valid && clusterInstance.ReplicationLagSeconds.Int64 > maxLag {
			maxLag = clusterInstance.ReplicationLagSeconds.Int64
		}
	}
	return maxLag, nil
}

// GetClusterHeuristicLag returns a heuristic lag for a cluster, based on its OSC replicas
func GetClusterHeuristicLag(clusterName string) (int64, error) {
	instances, err := GetClusterOSCReplicas(clusterName)
	if err != nil {
		return 0, err
	}
	return GetInstancesMaxLag(instances)
}

// GetHeuristicClusterPoolInstances returns instances of a cluster which are also pooled. If `pool` argument
// is empty, all pools are considered, otherwise, only instances of given pool are considered.
func GetHeuristicClusterPoolInstances(clusterName string, pool string) (result [](*Instance), err error) {
	result = [](*Instance){}
	instances, err := ReadClusterInstances(clusterName)
	if err != nil {
		return result, err
	}

	pooledInstanceKeys := NewInstanceKeyMap()
	clusterPoolInstances, err := ReadClusterPoolInstances(clusterName, pool)
	if err != nil {
		return result, err
	}
	for _, clusterPoolInstance := range clusterPoolInstances {
		pooledInstanceKeys.AddKey(InstanceKey{Hostname: clusterPoolInstance.Hostname, Port: clusterPoolInstance.Port})
	}

	for _, instance := range instances {
		skipThisHost := false
		if instance.IsBinlogServer() {
			skipThisHost = true
		}
		if !instance.IsLastCheckValid {
			skipThisHost = true
		}
		if !pooledInstanceKeys.HasKey(instance.Key) {
			skipThisHost = true
		}
		if !skipThisHost {
			result = append(result, instance)
		}
	}

	return result, err
}

// GetHeuristicClusterPoolInstancesLag returns a heuristic lag for the instances participating
// in a cluster pool (or all the cluster's pools)
func GetHeuristicClusterPoolInstancesLag(clusterName string, pool string) (int64, error) {
	instances, err := GetHeuristicClusterPoolInstances(clusterName, pool)
	if err != nil {
		return 0, err
	}
	return GetInstancesMaxLag(instances)
}

// updateInstanceClusterName
func updateInstanceClusterName(instance *Instance) error {
	writeFunc := func() error {
		_, err := db.ExecOrchestrator(`
			update
				database_instance
			set
				cluster_name=?
			where
				hostname=? and port=?
		`, instance.ClusterName, instance.Key.Hostname, instance.Key.Port,
		)
		if err != nil {
			return log.Errore(err)
		}
		AuditOperation("update-cluster-name", &instance.Key, fmt.Sprintf("set to %s", instance.ClusterName))
		return nil
	}
	return ExecDBWriteFunc(writeFunc)
}

// ReplaceClusterName replaces all occurances of oldClusterName with newClusterName
// It is called after a master failover
func ReplaceClusterName(oldClusterName string, newClusterName string) error {
	if oldClusterName == "" {
		return log.Errorf("replaceClusterName: skipping empty oldClusterName")
	}
	if newClusterName == "" {
		return log.Errorf("replaceClusterName: skipping empty newClusterName")
	}
	writeFunc := func() error {
		_, err := db.ExecOrchestrator(`
			update
				database_instance
			set
				cluster_name=?
			where
				cluster_name=?
				`, newClusterName, oldClusterName,
		)
		if err != nil {
			return log.Errore(err)
		}
		AuditOperation("replace-cluster-name", nil, fmt.Sprintf("replaxced %s with %s", oldClusterName, newClusterName))
		return nil
	}
	return ExecDBWriteFunc(writeFunc)
}

// ReviewUnseenInstances reviews instances that have not been seen (suposedly dead) and updates some of their data
func ReviewUnseenInstances() error {
	instances, err := ReadUnseenInstances()
	if err != nil {
		return log.Errore(err)
	}
	operations := 0
	for _, instance := range instances {
		instance := instance

		masterHostname, err := ResolveHostname(instance.MasterKey.Hostname)
		if err != nil {
			log.Errore(err)
			continue
		}
		instance.MasterKey.Hostname = masterHostname
		savedClusterName := instance.ClusterName

		if err := ReadInstanceClusterAttributes(instance); err != nil {
			log.Errore(err)
		} else if instance.ClusterName != savedClusterName {
			updateInstanceClusterName(instance)
			operations++
		}
	}

	AuditOperation("review-unseen-instances", nil, fmt.Sprintf("Operations: %d", operations))
	return err
}

// readUnseenMasterKeys will read list of masters that have never been seen, and yet whose replicas
// seem to be replicating.
func readUnseenMasterKeys() ([]InstanceKey, error) {
	res := []InstanceKey{}

	err := db.QueryOrchestratorRowsMap(`
			SELECT DISTINCT
			    slave_instance.master_host, slave_instance.master_port
			FROM
			    database_instance slave_instance
				LEFT JOIN
			    hostname_resolve ON (slave_instance.master_host = hostname_resolve.hostname)
				LEFT JOIN
			    database_instance master_instance ON (
				COALESCE(hostname_resolve.resolved_hostname, slave_instance.master_host) = master_instance.hostname
				and slave_instance.master_port = master_instance.port)
			WHERE
			    master_instance.last_checked IS NULL
			    and slave_instance.master_host != ''
			    and slave_instance.master_host != '_'
			    and slave_instance.master_port > 0
			    and slave_instance.slave_io_running = 1
			`, func(m sqlutils.RowMap) error {
		instanceKey, _ := NewResolveInstanceKey(m.GetString("master_host"), m.GetInt("master_port"))
		// we ignore the error. It can be expected that we are unable to resolve the hostname.
		// Maybe that's how we got here in the first place!
		res = append(res, *instanceKey)

		return nil
	})
	if err != nil {
		return res, log.Errore(err)
	}

	return res, nil
}

// InjectSeed: intented to be used to inject an instance upon startup, assuming it's not already known to orchestrator.
func InjectSeed(instanceKey *InstanceKey) error {
	if instanceKey == nil {
		return fmt.Errorf("InjectSeed: nil instanceKey")
	}
	clusterName := instanceKey.StringCode()
	// minimal details:
	instance := &Instance{Key: *instanceKey, Version: "Unknown", ClusterName: clusterName}
	instance.SetSeed()
	err := WriteInstance(instance, false, nil)
	log.Debugf("InjectSeed: %+v, %+v", *instanceKey, err)
	AuditOperation("inject-seed", instanceKey, "injected")
	return err
}

// InjectUnseenMasters will review masters of instances that are known to be replicating, yet which are not listed
// in database_instance. Since their replicas are listed as replicating, we can assume that such masters actually do
// exist: we shall therefore inject them with minimal details into the database_instance table.
func InjectUnseenMasters() error {

	unseenMasterKeys, err := readUnseenMasterKeys()
	if err != nil {
		return err
	}

	operations := 0
	for _, masterKey := range unseenMasterKeys {
		masterKey := masterKey

		if RegexpMatchPatterns(masterKey.StringCode(), config.Config.DiscoveryIgnoreMasterHostnameFilters) {
			log.Debugf("InjectUnseenMasters: skipping discovery of %+v because it matches DiscoveryIgnoreMasterHostnameFilters", masterKey)
			continue
		}
		if RegexpMatchPatterns(masterKey.StringCode(), config.Config.DiscoveryIgnoreHostnameFilters) {
			log.Debugf("InjectUnseenMasters: skipping discovery of %+v because it matches DiscoveryIgnoreHostnameFilters", masterKey)
			continue
		}

		clusterName := masterKey.StringCode()
		// minimal details:
		instance := Instance{Key: masterKey, Version: "Unknown", ClusterName: clusterName}
		if err := WriteInstance(&instance, false, nil); err == nil {
			operations++
		}
	}

	AuditOperation("inject-unseen-masters", nil, fmt.Sprintf("Operations: %d", operations))
	return err
}

// ForgetUnseenInstancesDifferentlyResolved will purge instances which are invalid, and whose hostname
// appears on the hostname_resolved table; this means some time in the past their hostname was unresovled, and now
// resovled to a different value; the old hostname is never accessed anymore and the old entry should be removed.
func ForgetUnseenInstancesDifferentlyResolved() error {
	query := `
			select
				database_instance.hostname, database_instance.port
			from
					hostname_resolve
					JOIN database_instance ON (hostname_resolve.hostname = database_instance.hostname)
			where
					hostname_resolve.hostname != hostname_resolve.resolved_hostname
					AND ifnull(last_checked <= last_seen, 0) = 0
	`
	keys := NewInstanceKeyMap()
	err := db.QueryOrchestrator(query, nil, func(m sqlutils.RowMap) error {
		key := InstanceKey{
			Hostname: m.GetString("hostname"),
			Port:     m.GetInt("port"),
		}
		keys.AddKey(key)
		return nil
	})
	var rowsAffected int64 = 0
	for _, key := range keys.GetInstanceKeys() {
		sqlResult, err := db.ExecOrchestrator(`
			delete from
				database_instance
			where
		    hostname = ? and port = ?
			`, key.Hostname, key.Port,
		)
		if err != nil {
			return log.Errore(err)
		}
		rows, err := sqlResult.RowsAffected()
		if err != nil {
			return log.Errore(err)
		}
		rowsAffected = rowsAffected + rows
	}
	AuditOperation("forget-unseen-differently-resolved", nil, fmt.Sprintf("Forgotten instances: %d", rowsAffected))
	return err
}

// readUnknownMasterHostnameResolves will figure out the resolved hostnames of master-hosts which cannot be found.
// It uses the hostname_resolve_history table to heuristically guess the correct hostname (based on "this was the
// last time we saw this hostname and it resolves into THAT")
func readUnknownMasterHostnameResolves() (map[string]string, error) {
	res := make(map[string]string)
	err := db.QueryOrchestratorRowsMap(`
			SELECT DISTINCT
			    slave_instance.master_host, hostname_resolve_history.resolved_hostname
			FROM
			    database_instance slave_instance
			LEFT JOIN hostname_resolve ON (slave_instance.master_host = hostname_resolve.hostname)
			LEFT JOIN database_instance master_instance ON (
			    COALESCE(hostname_resolve.resolved_hostname, slave_instance.master_host) = master_instance.hostname
			    and slave_instance.master_port = master_instance.port
			) LEFT JOIN hostname_resolve_history ON (slave_instance.master_host = hostname_resolve_history.hostname)
			WHERE
			    master_instance.last_checked IS NULL
			    and slave_instance.master_host != ''
			    and slave_instance.master_host != '_'
			    and slave_instance.master_port > 0
			`, func(m sqlutils.RowMap) error {
		res[m.GetString("master_host")] = m.GetString("resolved_hostname")
		return nil
	})
	if err != nil {
		return res, log.Errore(err)
	}

	return res, nil
}

// ResolveUnknownMasterHostnameResolves fixes missing hostname resolves based on hostname_resolve_history
// The use case is replicas replicating from some unknown-hostname which cannot be otherwise found. This could
// happen due to an expire unresolve together with clearing up of hostname cache.
func ResolveUnknownMasterHostnameResolves() error {

	hostnameResolves, err := readUnknownMasterHostnameResolves()
	if err != nil {
		return err
	}
	for hostname, resolvedHostname := range hostnameResolves {
		UpdateResolvedHostname(hostname, resolvedHostname)
	}

	AuditOperation("resolve-unknown-masters", nil, fmt.Sprintf("Num resolved hostnames: %d", len(hostnameResolves)))
	return err
}

// ReadCountMySQLSnapshots is a utility method to return registered number of snapshots for a given list of hosts
func ReadCountMySQLSnapshots(hostnames []string) (map[string]int, error) {
	res := make(map[string]int)
	if !config.Config.ServeAgentsHttp {
		return res, nil
	}
	query := fmt.Sprintf(`
		select
			hostname,
			count_mysql_snapshots
		from
			host_agent
		where
			hostname in (%s)
		order by
			hostname
		`, sqlutils.InClauseStringValues(hostnames))

	err := db.QueryOrchestratorRowsMap(query, func(m sqlutils.RowMap) error {
		res[m.GetString("hostname")] = m.GetInt("count_mysql_snapshots")
		return nil
	})

	if err != nil {
		log.Errore(err)
	}
	return res, err
}

// PopulateInstancesAgents will fill in extra data acquired from agents for given instances
// At current this is the number of snapshots.
// This isn't too pretty; it's a push-into-instance-data-that-belongs-to-agent thing.
// Originally the need was to visually present the number of snapshots per host on the web/cluster page, which
// indeed proves to be useful in our experience.
func PopulateInstancesAgents(instances [](*Instance)) error {
	if len(instances) == 0 {
		return nil
	}
	hostnames := []string{}
	for _, instance := range instances {
		hostnames = append(hostnames, instance.Key.Hostname)
	}
	agentsCountMySQLSnapshots, err := ReadCountMySQLSnapshots(hostnames)
	if err != nil {
		return err
	}
	for _, instance := range instances {
		if count, ok := agentsCountMySQLSnapshots[instance.Key.Hostname]; ok {
			instance.CountMySQLSnapshots = count
		}
	}

	return nil
}

func GetClusterName(instanceKey *InstanceKey) (clusterName string, err error) {
	if clusterName, found := instanceKeyInformativeClusterName.Get(instanceKey.StringCode()); found {
		return clusterName.(string), nil
	}
	query := `
		select
			ifnull(max(cluster_name), '') as cluster_name
		from
			database_instance
		where
			hostname = ?
			and port = ?
			`
	err = db.QueryOrchestrator(query, sqlutils.Args(instanceKey.Hostname, instanceKey.Port), func(m sqlutils.RowMap) error {
		clusterName = m.GetString("cluster_name")
		instanceKeyInformativeClusterName.Set(instanceKey.StringCode(), clusterName, cache.DefaultExpiration)
		return nil
	})

	return clusterName, log.Errore(err)
}

// ReadClusters reads names of all known clusters
func ReadClusters() (clusterNames []string, err error) {
	clusters, err := ReadClustersInfo("")
	if err != nil {
		return clusterNames, err
	}
	for _, clusterInfo := range clusters {
		clusterNames = append(clusterNames, clusterInfo.ClusterName)
	}
	return clusterNames, nil
}

// ReadClusterInfo reads some info about a given cluster
func ReadClusterInfo(clusterName string) (*ClusterInfo, error) {
	clusters, err := ReadClustersInfo(clusterName)
	if err != nil {
		return &ClusterInfo{}, err
	}
	if len(clusters) != 1 {
		return &ClusterInfo{}, fmt.Errorf("No cluster info found for %s", clusterName)
	}
	return &(clusters[0]), nil
}

// ReadClustersInfo reads names of all known clusters and some aggregated info
func ReadClustersInfo(clusterName string) ([]ClusterInfo, error) {
	clusters := []ClusterInfo{}

	whereClause := ""
	args := sqlutils.Args()
	if clusterName != "" {
		whereClause = `where cluster_name = ?`
		args = append(args, clusterName)
	}
	query := fmt.Sprintf(`
		select
			cluster_name,
			count(*) as count_instances,
			ifnull(min(alias), cluster_name) as alias,
			ifnull(min(domain_name), '') as domain_name
		from
			database_instance
			left join cluster_alias using (cluster_name)
			left join cluster_domain_name using (cluster_name)
		%s
		group by
			cluster_name`, whereClause)

	err := db.QueryOrchestrator(query, args, func(m sqlutils.RowMap) error {
		clusterInfo := ClusterInfo{
			ClusterName:    m.GetString("cluster_name"),
			CountInstances: m.GetUint("count_instances"),
			ClusterAlias:   m.GetString("alias"),
			ClusterDomain:  m.GetString("domain_name"),
		}
		clusterInfo.ApplyClusterAlias()
		clusterInfo.ReadRecoveryInfo()

		clusters = append(clusters, clusterInfo)
		return nil
	})

	return clusters, err
}

// Get a listing of KVPair for clusters masters, for all clusters or for a specific cluster.
func GetMastersKVPairs(clusterName string) (kvPairs [](*kv.KVPair), err error) {

	clusterAliasMap := make(map[string]string)
	if clustersInfo, err := ReadClustersInfo(clusterName); err != nil {
		return kvPairs, err
	} else {
		for _, clusterInfo := range clustersInfo {
			clusterAliasMap[clusterInfo.ClusterName] = clusterInfo.ClusterAlias
		}
	}

	masters, err := ReadWriteableClustersMasters()
	if err != nil {
		return kvPairs, err
	}
	for _, master := range masters {
		clusterPairs := GetClusterMasterKVPairs(clusterAliasMap[master.ClusterName], &master.Key)
		kvPairs = append(kvPairs, clusterPairs...)
	}

	return kvPairs, err
}

// HeuristicallyApplyClusterDomainInstanceAttribute writes down the cluster-domain
// to master-hostname as a general attribute, by reading current topology and **trusting** it to be correct
func HeuristicallyApplyClusterDomainInstanceAttribute(clusterName string) (instanceKey *InstanceKey, err error) {
	clusterInfo, err := ReadClusterInfo(clusterName)
	if err != nil {
		return nil, err
	}

	if clusterInfo.ClusterDomain == "" {
		return nil, fmt.Errorf("Cannot find domain name for cluster %+v", clusterName)
	}

	masters, err := ReadClusterWriteableMaster(clusterName)
	if err != nil {
		return nil, err
	}
	if len(masters) != 1 {
		return nil, fmt.Errorf("Found %+v potential master for cluster %+v", len(masters), clusterName)
	}
	instanceKey = &masters[0].Key
	return instanceKey, attributes.SetGeneralAttribute(clusterInfo.ClusterDomain, instanceKey.StringCode())
}

// GetHeuristicClusterDomainInstanceAttribute attempts detecting the cluster domain
// for the given cluster, and return the instance key associated as writer with that domain
func GetHeuristicClusterDomainInstanceAttribute(clusterName string) (instanceKey *InstanceKey, err error) {
	clusterInfo, err := ReadClusterInfo(clusterName)
	if err != nil {
		return nil, err
	}

	if clusterInfo.ClusterDomain == "" {
		return nil, fmt.Errorf("Cannot find domain name for cluster %+v", clusterName)
	}

	writerInstanceName, err := attributes.GetGeneralAttribute(clusterInfo.ClusterDomain)
	if err != nil {
		return nil, err
	}
	return ParseRawInstanceKey(writerInstanceName)
}

// ReadAllInstanceKeys
func ReadAllInstanceKeys() ([]InstanceKey, error) {
	res := []InstanceKey{}
	query := `
		select
			hostname, port
		from
			database_instance
			`
	err := db.QueryOrchestrator(query, sqlutils.Args(), func(m sqlutils.RowMap) error {
		instanceKey, merr := NewResolveInstanceKey(m.GetString("hostname"), m.GetInt("port"))
		if merr != nil {
			log.Errore(merr)
		} else if !InstanceIsForgotten(instanceKey) {
			// only if not in "forget" cache
			res = append(res, *instanceKey)
		}
		return nil
	})
	return res, log.Errore(err)
}

// ReadAllInstanceKeysMasterKeys
func ReadAllMinimalInstances() ([]MinimalInstance, error) {
	res := []MinimalInstance{}
	query := `
		select
			hostname, port, master_host, master_port, cluster_name
		from
			database_instance
			`
	err := db.QueryOrchestrator(query, sqlutils.Args(), func(m sqlutils.RowMap) error {
		minimalInstance := MinimalInstance{}
		minimalInstance.Key = InstanceKey{
			Hostname: m.GetString("hostname"),
			Port:     m.GetInt("port"),
		}
		minimalInstance.MasterKey = InstanceKey{
			Hostname: m.GetString("master_host"),
			Port:     m.GetInt("master_port"),
		}
		minimalInstance.ClusterName = m.GetString("cluster_name")

		if !InstanceIsForgotten(&minimalInstance.Key) {
			// only if not in "forget" cache
			res = append(res, minimalInstance)
		}
		return nil
	})
	return res, log.Errore(err)
}

// ReadOutdatedInstanceKeys reads and returns keys for all instances that are not up to date (i.e.
// pre-configured time has passed since they were last checked)
// But we also check for the case where an attempt at instance checking has been made, that hasn't
// resulted in an actual check! This can happen when TCP/IP connections are hung, in which case the "check"
// never returns. In such case we multiply interval by a factor, so as not to open too many connections on
// the instance.
func ReadOutdatedInstanceKeys() ([]InstanceKey, error) {
	res := []InstanceKey{}
	query := `
		select
			hostname, port
		from
			database_instance
		where
			case
				when last_attempted_check <= last_checked
				then last_checked < now() - interval ? second
				else last_checked < now() - interval ? second
			end
			`
	args := sqlutils.Args(config.Config.InstancePollSeconds, 2*config.Config.InstancePollSeconds)

	err := db.QueryOrchestrator(query, args, func(m sqlutils.RowMap) error {
		instanceKey, merr := NewResolveInstanceKey(m.GetString("hostname"), m.GetInt("port"))
		if merr != nil {
			log.Errore(merr)
		} else if !InstanceIsForgotten(instanceKey) {
			// only if not in "forget" cache
			res = append(res, *instanceKey)
		}
		// We don;t return an error because we want to keep filling the outdated instances list.
		return nil
	})

	if err != nil {
		log.Errore(err)
	}
	return res, err

}

func mkInsertOdku(table string, columns []string, values []string, nrRows int, insertIgnore bool) (string, error) {
	if len(columns) == 0 {
		return "", errors.New("Column list cannot be empty")
	}
	if nrRows < 1 {
		return "", errors.New("nrRows must be a positive number")
	}
	if len(columns) != len(values) {
		return "", errors.New("number of values must be equal to number of columns")
	}

	var q bytes.Buffer
	var ignore string = ""
	if insertIgnore {
		ignore = "ignore"
	}
	var valRow string = fmt.Sprintf("(%s)", strings.Join(values, ", "))
	var val bytes.Buffer
	val.WriteString(valRow)
	for i := 1; i < nrRows; i++ {
		val.WriteString(",\n                ") // indent VALUES, see below
		val.WriteString(valRow)
	}

	var col string = strings.Join(columns, ", ")
	var odku bytes.Buffer
	odku.WriteString(fmt.Sprintf("%s=VALUES(%s)", columns[0], columns[0]))
	for _, c := range columns[1:] {
		odku.WriteString(", ")
		odku.WriteString(fmt.Sprintf("%s=VALUES(%s)", c, c))
	}

	q.WriteString(fmt.Sprintf(`INSERT %s INTO %s
		(%s)
	VALUES
		%s
	ON DUPLICATE KEY UPDATE
		%s
	`,
		ignore, table, col, val.String(), odku.String()))

	return q.String(), nil
}

func mkInsertOdkuForInstances(instances []*Instance, instanceWasActuallyFound bool, updateLastSeen bool) (string, []interface{}, error) {
	if len(instances) == 0 {
		return "", nil, nil
	}

	insertIgnore := false
	if !instanceWasActuallyFound {
		insertIgnore = true
	}
	var columns = []string{
		"hostname",
		"port",
		"last_checked",
		"last_attempted_check",
		"last_check_partial_success",
		"uptime",
		"server_id",
		"server_uuid",
		"version",
		"major_version",
		"version_comment",
		"binlog_server",
		"read_only",
		"binlog_format",
		"binlog_row_image",
		"log_bin",
		"log_slave_updates",
		"binary_log_file",
		"binary_log_pos",
		"master_host",
		"master_port",
		"slave_sql_running",
		"slave_io_running",
		"replication_sql_thread_state",
		"replication_io_thread_state",
		"has_replication_filters",
		"supports_oracle_gtid",
		"oracle_gtid",
		"master_uuid",
		"ancestry_uuid",
		"executed_gtid_set",
		"gtid_mode",
		"gtid_purged",
		"gtid_errant",
		"mariadb_gtid",
		"pseudo_gtid",
		"master_log_file",
		"read_master_log_pos",
		"relay_master_log_file",
		"exec_master_log_pos",
		"relay_log_file",
		"relay_log_pos",
		"last_sql_error",
		"last_io_error",
		"seconds_behind_master",
		"slave_lag_seconds",
		"sql_delay",
		"num_slave_hosts",
		"slave_hosts",
		"cluster_name",
		"suggested_cluster_alias",
		"data_center",
		"region",
		"physical_environment",
		"replication_depth",
		"is_co_master",
		"replication_credentials_available",
		"has_replication_credentials",
		"allow_tls",
		"semi_sync_enforced",
		"semi_sync_available",
		"semi_sync_master_enabled",
		"semi_sync_master_timeout",
		"semi_sync_master_wait_for_slave_count",
		"semi_sync_replica_enabled",
		"semi_sync_master_status",
		"semi_sync_master_clients",
		"semi_sync_replica_status",
		"instance_alias",
		"last_discovery_latency",
	}

	var values []string = make([]string, len(columns), len(columns))
	for i := range columns {
		values[i] = "?"
	}
	values[2] = "NOW()" // last_checked
	values[3] = "NOW()" // last_attempted_check
	values[4] = "1"     // last_check_partial_success

	if updateLastSeen {
		columns = append(columns, "last_seen")
		values = append(values, "NOW()")
	}

	var args []interface{}
	for _, instance := range instances {
		// number of columns minus 2 as last_checked and last_attempted_check
		// updated with NOW()
		args = append(args, instance.Key.Hostname)
		args = append(args, instance.Key.Port)
		args = append(args, instance.Uptime)
		args = append(args, instance.ServerID)
		args = append(args, instance.ServerUUID)
		args = append(args, instance.Version)
		args = append(args, instance.MajorVersionString())
		args = append(args, instance.VersionComment)
		args = append(args, instance.IsBinlogServer())
		args = append(args, instance.ReadOnly)
		args = append(args, instance.Binlog_format)
		args = append(args, instance.BinlogRowImage)
		args = append(args, instance.LogBinEnabled)
		args = append(args, instance.LogReplicationUpdatesEnabled)
		args = append(args, instance.SelfBinlogCoordinates.LogFile)
		args = append(args, instance.SelfBinlogCoordinates.LogPos)
		args = append(args, instance.MasterKey.Hostname)
		args = append(args, instance.MasterKey.Port)
		args = append(args, instance.ReplicationSQLThreadRuning)
		args = append(args, instance.ReplicationIOThreadRuning)
		args = append(args, instance.ReplicationSQLThreadState)
		args = append(args, instance.ReplicationIOThreadState)
		args = append(args, instance.HasReplicationFilters)
		args = append(args, instance.SupportsOracleGTID)
		args = append(args, instance.UsingOracleGTID)
		args = append(args, instance.MasterUUID)
		args = append(args, instance.AncestryUUID)
		args = append(args, instance.ExecutedGtidSet)
		args = append(args, instance.GTIDMode)
		args = append(args, instance.GtidPurged)
		args = append(args, instance.GtidErrant)
		args = append(args, instance.UsingMariaDBGTID)
		args = append(args, instance.UsingPseudoGTID)
		args = append(args, instance.ReadBinlogCoordinates.LogFile)
		args = append(args, instance.ReadBinlogCoordinates.LogPos)
		args = append(args, instance.ExecBinlogCoordinates.LogFile)
		args = append(args, instance.ExecBinlogCoordinates.LogPos)
		args = append(args, instance.RelaylogCoordinates.LogFile)
		args = append(args, instance.RelaylogCoordinates.LogPos)
		args = append(args, instance.LastSQLError)
		args = append(args, instance.LastIOError)
		args = append(args, instance.SecondsBehindMaster)
		args = append(args, instance.ReplicationLagSeconds)
		args = append(args, instance.SQLDelay)
		args = append(args, len(instance.Replicas))
		args = append(args, instance.Replicas.ToJSONString())
		args = append(args, instance.ClusterName)
		args = append(args, instance.SuggestedClusterAlias)
		args = append(args, instance.DataCenter)
		args = append(args, instance.Region)
		args = append(args, instance.PhysicalEnvironment)
		args = append(args, instance.ReplicationDepth)
		args = append(args, instance.IsCoMaster)
		args = append(args, instance.ReplicationCredentialsAvailable)
		args = append(args, instance.HasReplicationCredentials)
		args = append(args, instance.AllowTLS)
		args = append(args, instance.SemiSyncEnforced)
		args = append(args, instance.SemiSyncAvailable)
		args = append(args, instance.SemiSyncMasterEnabled)
		args = append(args, instance.SemiSyncMasterTimeout)
		args = append(args, instance.SemiSyncMasterWaitForReplicaCount)
		args = append(args, instance.SemiSyncReplicaEnabled)
		args = append(args, instance.SemiSyncMasterStatus)
		args = append(args, instance.SemiSyncMasterClients)
		args = append(args, instance.SemiSyncReplicaStatus)
		args = append(args, instance.InstanceAlias)
		args = append(args, instance.LastDiscoveryLatency.Nanoseconds())
	}

	sql, err := mkInsertOdku("database_instance", columns, values, len(instances), insertIgnore)
	if err != nil {
		return sql, args, log.Errorf("Failed to build query: %v", err)
	}

	return sql, args, nil
}

// writeManyInstances stores instances in the orchestrator backend
func writeManyInstances(instances []*Instance, instanceWasActuallyFound bool, updateLastSeen bool) error {
	writeInstances := [](*Instance){}
	for _, instance := range instances {
		if InstanceIsForgotten(&instance.Key) && !instance.IsSeed() {
			continue
		}
		writeInstances = append(writeInstances, instance)
	}
	if len(writeInstances) == 0 {
		return nil // nothing to write
	}
	sql, args, err := mkInsertOdkuForInstances(writeInstances, instanceWasActuallyFound, updateLastSeen)
	if err != nil {
		return err
	}
	if _, err := db.ExecOrchestrator(sql, args...); err != nil {
		return err
	}
	return nil
}

type instanceUpdateObject struct {
	instance                 *Instance
	instanceWasActuallyFound bool
	lastError                error
}

// instances sorter by instanceKey
type byInstanceKey []*Instance

func (a byInstanceKey) Len() int           { return len(a) }
func (a byInstanceKey) Swap(i, j int)      { a[i], a[j] = a[j], a[i] }
func (a byInstanceKey) Less(i, j int) bool { return a[i].Key.SmallerThan(&a[j].Key) }

var instanceWriteBuffer chan instanceUpdateObject
var forceFlushInstanceWriteBuffer = make(chan bool)

func enqueueInstanceWrite(instance *Instance, instanceWasActuallyFound bool, lastError error) {
	if len(instanceWriteBuffer) == config.Config.InstanceWriteBufferSize {
		// Signal the "flushing" goroutine that there's work.
		// We prefer doing all bulk flushes from one goroutine.
		// Non blocking send to avoid blocking goroutines on sending a flush,
		// if the "flushing" goroutine is not able read is because a flushing is ongoing.
		select {
		case forceFlushInstanceWriteBuffer <- true:
		default:
		}
	}
	instanceWriteBuffer <- instanceUpdateObject{instance, instanceWasActuallyFound, lastError}
}

// flushInstanceWriteBuffer saves enqueued instances to Orchestrator Db
func flushInstanceWriteBuffer() {
	var instances []*Instance
	var lastseen []*Instance // instances to update with last_seen field

	defer func() {
		// reset stopwatches (TODO: .ResetAll())
		writeBufferLatency.Reset("wait")
		writeBufferLatency.Reset("write")
		writeBufferLatency.Start("wait") // waiting for next flush
	}()

	writeBufferLatency.Stop("wait")

	if len(instanceWriteBuffer) == 0 {
		return
	}

	// There are `DiscoveryMaxConcurrency` many goroutines trying to enqueue an instance into the buffer
	// when one instance is flushed from the buffer then one discovery goroutine is ready to enqueue a new instance
	// this is why we want to flush all instances in the buffer untill a max of `InstanceWriteBufferSize`.
	// Otherwise we can flush way more instances than what's expected.
	for i := 0; i < config.Config.InstanceWriteBufferSize && len(instanceWriteBuffer) > 0; i++ {
		upd := <-instanceWriteBuffer
		if upd.instanceWasActuallyFound && upd.lastError == nil {
			lastseen = append(lastseen, upd.instance)
		} else {
			instances = append(instances, upd.instance)
			log.Debugf("flushInstanceWriteBuffer: will not update database_instance.last_seen due to error: %+v", upd.lastError)
		}
	}

	writeBufferLatency.Start("write")

	// sort instances by instanceKey (table pk) to make locking predictable
	sort.Sort(byInstanceKey(instances))
	sort.Sort(byInstanceKey(lastseen))

	writeFunc := func() error {
		err := writeManyInstances(instances, true, false)
		if err != nil {
			return log.Errorf("flushInstanceWriteBuffer writemany: %v", err)
		}
		err = writeManyInstances(lastseen, true, true)
		if err != nil {
			return log.Errorf("flushInstanceWriteBuffer last_seen: %v", err)
		}

		writeInstanceCounter.Inc(int64(len(instances) + len(lastseen)))
		return nil
	}
	err := ExecDBWriteFunc(writeFunc)
	if err != nil {
		log.Errorf("flushInstanceWriteBuffer: %v", err)
	}

	writeBufferLatency.Stop("write")

	writeBufferMetrics.Append(&WriteBufferMetric{
		Timestamp:    time.Now(),
		WaitLatency:  writeBufferLatency.Elapsed("wait"),
		WriteLatency: writeBufferLatency.Elapsed("write"),
		Instances:    len(lastseen) + len(instances),
	})
}

// WriteInstance stores an instance in the orchestrator backend
func WriteInstance(instance *Instance, instanceWasActuallyFound bool, lastError error) error {
	if lastError != nil {
		log.Debugf("writeInstance: will not update database_instance due to error: %+v", lastError)
		return nil
	}
	return writeManyInstances([]*Instance{instance}, instanceWasActuallyFound, true)
}

// UpdateInstanceLastChecked updates the last_check timestamp in the orchestrator backed database
// for a given instance
func UpdateInstanceLastChecked(instanceKey *InstanceKey, partialSuccess bool) error {
	writeFunc := func() error {
		_, err := db.ExecOrchestrator(`
		update
			database_instance
		set
						last_checked = NOW(),
						last_check_partial_success = ?
			where
				hostname = ?
				and port = ?`,
			partialSuccess,
			instanceKey.Hostname,
			instanceKey.Port,
		)
		return log.Errore(err)
	}
	return ExecDBWriteFunc(writeFunc)
}

// UpdateInstanceLastAttemptedCheck updates the last_attempted_check timestamp in the orchestrator backed database
// for a given instance.
// This is used as a failsafe mechanism in case access to the instance gets hung (it happens), in which case
// the entire ReadTopology gets stuck (and no, connection timeout nor driver timeouts don't help. Don't look at me,
// the world is a harsh place to live in).
// And so we make sure to note down *before* we even attempt to access the instance; and this raises a red flag when we
// wish to access the instance again: if last_attempted_check is *newer* than last_checked, that's bad news and means
// we have a "hanging" issue.
func UpdateInstanceLastAttemptedCheck(instanceKey *InstanceKey) error {
	writeFunc := func() error {
		_, err := db.ExecOrchestrator(`
	update
		database_instance
	set
		last_attempted_check = NOW()
			where
				hostname = ?
				and port = ?`,
			instanceKey.Hostname,
			instanceKey.Port,
		)
		return log.Errore(err)
	}
	return ExecDBWriteFunc(writeFunc)
}

func InstanceIsForgotten(instanceKey *InstanceKey) bool {
	_, found := forgetInstanceKeys.Get(instanceKey.StringCode())
	return found
}

// ForgetInstance removes an instance entry from the orchestrator backed database.
// It may be auto-rediscovered through topology or requested for discovery by multiple means.
func ForgetInstance(instanceKey *InstanceKey) error {
	if instanceKey == nil {
		return log.Errorf("ForgetInstance(): nil instanceKey")
	}
	forgetInstanceKeys.Set(instanceKey.StringCode(), true, cache.DefaultExpiration)
	sqlResult, err := db.ExecOrchestrator(`
			delete
				from database_instance
			where
				hostname = ? and port = ?`,
		instanceKey.Hostname,
		instanceKey.Port,
	)
	if err != nil {
		return log.Errore(err)
	}
	rows, err := sqlResult.RowsAffected()
	if err != nil {
		return log.Errore(err)
	}
	if rows == 0 {
		return log.Errorf("ForgetInstance(): instance %+v not found", *instanceKey)
	}
	AuditOperation("forget", instanceKey, "")
	return nil
}

// ForgetInstance removes an instance entry from the orchestrator backed database.
// It may be auto-rediscovered through topology or requested for discovery by multiple means.
func ForgetCluster(clusterName string) error {
	clusterInstances, err := ReadClusterInstances(clusterName)
	if err != nil {
		return err
	}
	if len(clusterInstances) == 0 {
		return nil
	}
	for _, instance := range clusterInstances {
		forgetInstanceKeys.Set(instance.Key.StringCode(), true, cache.DefaultExpiration)
		AuditOperation("forget", &instance.Key, "")
	}
	_, err = db.ExecOrchestrator(`
			delete
				from database_instance
			where
				cluster_name = ?`,
		clusterName,
	)
	return err
}

// ForgetLongUnseenInstances will remove entries of all instacnes that have long since been last seen.
func ForgetLongUnseenInstances() error {
	sqlResult, err := db.ExecOrchestrator(`
			delete
				from database_instance
			where
				last_seen < NOW() - interval ? hour`,
		config.Config.UnseenInstanceForgetHours,
	)
	if err != nil {
		return log.Errore(err)
	}
	rows, err := sqlResult.RowsAffected()
	if err != nil {
		return log.Errore(err)
	}
	AuditOperation("forget-unseen", nil, fmt.Sprintf("Forgotten instances: %d", rows))
	return err
}

// SnapshotTopologies records topology graph for all existing topologies
func SnapshotTopologies() error {
	writeFunc := func() error {
		_, err := db.ExecOrchestrator(`
		insert ignore into
			database_instance_topology_history (snapshot_unix_timestamp,
				hostname, port, master_host, master_port, cluster_name, version)
		select
			UNIX_TIMESTAMP(NOW()),
			hostname, port, master_host, master_port, cluster_name, version
			from
				database_instance
				`,
		)
		if err != nil {
			return log.Errore(err)
		}

		return nil
	}
	return ExecDBWriteFunc(writeFunc)
}

// ReadHistoryClusterInstances reads (thin) instances from history
func ReadHistoryClusterInstances(clusterName string, historyTimestampPattern string) ([](*Instance), error) {
	instances := [](*Instance){}

	query := `
		select
			*
		from
			database_instance_topology_history
		where
			snapshot_unix_timestamp rlike ?
			and cluster_name = ?
		order by
			hostname, port`

	err := db.QueryOrchestrator(query, sqlutils.Args(historyTimestampPattern, clusterName), func(m sqlutils.RowMap) error {
		instance := NewInstance()

		instance.Key.Hostname = m.GetString("hostname")
		instance.Key.Port = m.GetInt("port")
		instance.MasterKey.Hostname = m.GetString("master_host")
		instance.MasterKey.Port = m.GetInt("master_port")
		instance.ClusterName = m.GetString("cluster_name")

		instances = append(instances, instance)
		return nil
	})
	if err != nil {
		return instances, log.Errore(err)
	}
	return instances, err
}

// RecordInstanceCoordinatesHistory snapshots the binlog coordinates of instances
func RecordInstanceCoordinatesHistory() error {
	{
		writeFunc := func() error {
			_, err := db.ExecOrchestrator(`
		delete from database_instance_coordinates_history
			where
				recorded_timestamp < NOW() - INTERVAL ? MINUTE
				`, (config.PseudoGTIDCoordinatesHistoryHeuristicMinutes + 2),
			)
			return log.Errore(err)
		}
		ExecDBWriteFunc(writeFunc)
	}
	writeFunc := func() error {
		_, err := db.ExecOrchestrator(`
<<<<<<< HEAD
	insert into
		database_instance_coordinates_history (
					hostname, port,	last_seen, recorded_timestamp,
					binary_log_file, binary_log_pos, relay_log_file, relay_log_pos
				)
	select
		hostname, port, last_seen, NOW(),
=======
			insert into
				database_instance_coordinates_history (
					hostname, port,	last_seen, recorded_timestamp,
					binary_log_file, binary_log_pos, relay_log_file, relay_log_pos
				)
			select
				hostname, port, last_seen, NOW(),
>>>>>>> f41abff4
				binary_log_file, binary_log_pos, relay_log_file, relay_log_pos
			from
				database_instance
			where
				(
					binary_log_file != ''
					or relay_log_file != ''
				)
				`,
		)
		return log.Errore(err)
	}
	return ExecDBWriteFunc(writeFunc)
}

// GetHeuristiclyRecentCoordinatesForInstance returns valid and reasonably recent coordinates for given instance.
func GetHeuristiclyRecentCoordinatesForInstance(instanceKey *InstanceKey) (selfCoordinates *BinlogCoordinates, relayLogCoordinates *BinlogCoordinates, err error) {
	query := `
		select
			binary_log_file, binary_log_pos, relay_log_file, relay_log_pos
		from
			database_instance_coordinates_history
		where
			hostname = ?
			and port = ?
			and recorded_timestamp <= NOW() - INTERVAL ? MINUTE
		order by
			recorded_timestamp desc
			limit 1
			`
	err = db.QueryOrchestrator(query, sqlutils.Args(instanceKey.Hostname, instanceKey.Port, config.PseudoGTIDCoordinatesHistoryHeuristicMinutes), func(m sqlutils.RowMap) error {
		selfCoordinates = &BinlogCoordinates{LogFile: m.GetString("binary_log_file"), LogPos: m.GetInt64("binary_log_pos")}
		relayLogCoordinates = &BinlogCoordinates{LogFile: m.GetString("relay_log_file"), LogPos: m.GetInt64("relay_log_pos")}

		return nil
	})
	return selfCoordinates, relayLogCoordinates, err
}

// RecordInstanceCoordinatesHistory snapshots the binlog coordinates of instances
func RecordStaleInstanceBinlogCoordinates(instanceKey *InstanceKey, binlogCoordinates *BinlogCoordinates) error {
	args := sqlutils.Args(
		instanceKey.Hostname, instanceKey.Port,
		binlogCoordinates.LogFile, binlogCoordinates.LogPos,
	)
	_, err := db.ExecOrchestrator(`
			delete from
				database_instance_stale_binlog_coordinates
			where
				hostname=? and port=?
				and (
					binary_log_file != ?
					or binary_log_pos != ?
				)
				`,
		args...,
	)
	if err != nil {
		return log.Errore(err)
	}
	_, err = db.ExecOrchestrator(`
			insert ignore into
				database_instance_stale_binlog_coordinates (
					hostname, port,	binary_log_file, binary_log_pos, first_seen
				)
				values (
					?, ?, ?, ?, NOW()
				)`,
		args...)
	return log.Errore(err)
}

func ExpireStaleInstanceBinlogCoordinates() error {
	expireSeconds := config.Config.ReasonableReplicationLagSeconds * 2
	if expireSeconds < config.StaleInstanceCoordinatesExpireSeconds {
		expireSeconds = config.StaleInstanceCoordinatesExpireSeconds
	}
	writeFunc := func() error {
		_, err := db.ExecOrchestrator(`
					delete from database_instance_stale_binlog_coordinates
					where first_seen < NOW() - INTERVAL ? SECOND
					`, expireSeconds,
		)
		return log.Errore(err)
	}
	return ExecDBWriteFunc(writeFunc)
}

// GetPreviousKnownRelayLogCoordinatesForInstance returns known relay log coordinates, that are not the
// exact current coordinates
func GetPreviousKnownRelayLogCoordinatesForInstance(instance *Instance) (relayLogCoordinates *BinlogCoordinates, err error) {
	query := `
		select
			relay_log_file, relay_log_pos
		from
			database_instance_coordinates_history
		where
			hostname = ?
			and port = ?
			and (relay_log_file, relay_log_pos) < (?, ?)
			and relay_log_file != ''
			and relay_log_pos != 0
		order by
			recorded_timestamp desc
			limit 1
			`
	err = db.QueryOrchestrator(query, sqlutils.Args(
		instance.Key.Hostname,
		instance.Key.Port,
		instance.RelaylogCoordinates.LogFile,
		instance.RelaylogCoordinates.LogPos,
	), func(m sqlutils.RowMap) error {
		relayLogCoordinates = &BinlogCoordinates{LogFile: m.GetString("relay_log_file"), LogPos: m.GetInt64("relay_log_pos")}

		return nil
	})
	return relayLogCoordinates, err
}

// ResetInstanceRelaylogCoordinatesHistory forgets about the history of an instance. This action is desirable
// when relay logs become obsolete or irrelevant. Such is the case on `CHANGE MASTER TO`: servers gets compeltely
// new relay logs.
func ResetInstanceRelaylogCoordinatesHistory(instanceKey *InstanceKey) error {
	writeFunc := func() error {
		_, err := db.ExecOrchestrator(`
			update database_instance_coordinates_history
				set relay_log_file='', relay_log_pos=0
			where
				hostname=? and port=?
				`, instanceKey.Hostname, instanceKey.Port,
		)
		return log.Errore(err)
	}
	return ExecDBWriteFunc(writeFunc)
}

// FigureClusterName will make a best effort to deduce a cluster name using either a given alias
// or an instanceKey. First attempt is at alias, and if that doesn't work, we try instanceKey.
// - clusterHint may be an empty string
func FigureClusterName(clusterHint string, instanceKey *InstanceKey, thisInstanceKey *InstanceKey) (clusterName string, err error) {
	// Look for exact matches, first.

	if clusterHint != "" {
		// Exact cluster name match:
		if clusterInfo, err := ReadClusterInfo(clusterHint); err == nil && clusterInfo != nil {
			return clusterInfo.ClusterName, nil
		}
		// Exact cluster alias match:
		if clustersInfo, err := ReadClustersInfo(""); err == nil {
			for _, clusterInfo := range clustersInfo {
				if clusterInfo.ClusterAlias == clusterHint {
					return clusterInfo.ClusterName, nil
				}
			}
		}
	}

	clusterByInstanceKey := func(instanceKey *InstanceKey) (hasResult bool, clusterName string, err error) {
		if instanceKey == nil {
			return false, "", nil
		}
		instance, _, err := ReadInstance(instanceKey)
		if err != nil {
			return true, clusterName, log.Errore(err)
		}
		if instance != nil {
			if instance.ClusterName == "" {
				return true, clusterName, log.Errorf("Unable to determine cluster name for %+v, empty cluster name. clusterHint=%+v", instance.Key, clusterHint)
			}
			return true, instance.ClusterName, nil
		}
		return false, "", nil
	}
	// exact instance key:
	if hasResult, clusterName, err := clusterByInstanceKey(instanceKey); hasResult {
		return clusterName, err
	}
	// fuzzy instance key:
	if hasResult, clusterName, err := clusterByInstanceKey(ReadFuzzyInstanceKeyIfPossible(instanceKey)); hasResult {
		return clusterName, err
	}
	//  Let's see about _this_ instance
	if hasResult, clusterName, err := clusterByInstanceKey(thisInstanceKey); hasResult {
		return clusterName, err
	}
	return clusterName, log.Errorf("Unable to determine cluster name. clusterHint=%+v", clusterHint)
}

// FigureInstanceKey tries to figure out a key
func FigureInstanceKey(instanceKey *InstanceKey, thisInstanceKey *InstanceKey) (*InstanceKey, error) {
	if figuredKey := ReadFuzzyInstanceKeyIfPossible(instanceKey); figuredKey != nil {
		return figuredKey, nil
	}
	figuredKey := thisInstanceKey
	if figuredKey == nil {
		return nil, log.Errorf("Cannot deduce instance %+v", instanceKey)
	}
	return figuredKey, nil
}

// RegisterInjectedPseudoGTID
func RegisterInjectedPseudoGTID(clusterName string) error {
	query := `
			insert into cluster_injected_pseudo_gtid (
					cluster_name,
					time_injected
				) values (?, now())
				on duplicate key update
					cluster_name=values(cluster_name),
					time_injected=now()
				`
	args := sqlutils.Args(clusterName)
	writeFunc := func() error {
		_, err := db.ExecOrchestrator(query, args...)
		if err == nil {
			clusterInjectedPseudoGTIDCache.Set(clusterName, true, cache.DefaultExpiration)
		}
		return log.Errore(err)
	}
	return ExecDBWriteFunc(writeFunc)
}

// ExpireInjectedPseudoGTID
func ExpireInjectedPseudoGTID() error {
	writeFunc := func() error {
		_, err := db.ExecOrchestrator(`
				delete from cluster_injected_pseudo_gtid
				where time_injected < NOW() - INTERVAL ? MINUTE
				`, config.PseudoGTIDExpireMinutes,
		)
		return log.Errore(err)
	}
	return ExecDBWriteFunc(writeFunc)
}

// isInjectedPseudoGTID reads from backend DB / cache
func isInjectedPseudoGTID(clusterName string) (injected bool, err error) {
	if injectedValue, found := clusterInjectedPseudoGTIDCache.Get(clusterName); found {
		return injectedValue.(bool), err
	}
	query := `
			select
					count(*) as is_injected
				from
					cluster_injected_pseudo_gtid
				where
					cluster_name = ?
			`
	err = db.QueryOrchestrator(query, sqlutils.Args(clusterName), func(m sqlutils.RowMap) error {
		injected = m.GetBool("is_injected")
		return nil
	})
	clusterInjectedPseudoGTIDCache.Set(clusterName, injected, cache.DefaultExpiration)
	return injected, log.Errore(err)
}<|MERGE_RESOLUTION|>--- conflicted
+++ resolved
@@ -2926,15 +2926,6 @@
 	}
 	writeFunc := func() error {
 		_, err := db.ExecOrchestrator(`
-<<<<<<< HEAD
-	insert into
-		database_instance_coordinates_history (
-					hostname, port,	last_seen, recorded_timestamp,
-					binary_log_file, binary_log_pos, relay_log_file, relay_log_pos
-				)
-	select
-		hostname, port, last_seen, NOW(),
-=======
 			insert into
 				database_instance_coordinates_history (
 					hostname, port,	last_seen, recorded_timestamp,
@@ -2942,7 +2933,6 @@
 				)
 			select
 				hostname, port, last_seen, NOW(),
->>>>>>> f41abff4
 				binary_log_file, binary_log_pos, relay_log_file, relay_log_pos
 			from
 				database_instance
