/*
   Copyright 2015 Shlomi Noach, courtesy Booking.com

   Licensed under the Apache License, Version 2.0 (the "License");
   you may not use this file except in compliance with the License.
   You may obtain a copy of the License at

       http://www.apache.org/licenses/LICENSE-2.0

   Unless required by applicable law or agreed to in writing, software
   distributed under the License is distributed on an "AS IS" BASIS,
   WITHOUT WARRANTIES OR CONDITIONS OF ANY KIND, either express or implied.
   See the License for the specific language governing permissions and
   limitations under the License.
*/

package logic

import (
	"encoding/json"
	"fmt"
	"math/rand"
	goos "os"
	"sort"
	"strings"
	"sync"
	"time"

	"github.com/github/orchestrator/go/attributes"
	"github.com/github/orchestrator/go/config"
	"github.com/github/orchestrator/go/inst"
	"github.com/github/orchestrator/go/os"
	"github.com/github/orchestrator/go/process"
	"github.com/github/orchestrator/go/raft"
	"github.com/github/orchestrator/go/remote"
	"github.com/openark/golib/log"
	"github.com/patrickmn/go-cache"
	"github.com/rcrowley/go-metrics"
)

type RecoveryAcknowledgement struct {
	CreatedAt time.Time
	Owner     string
	Comment   string

	Key         inst.InstanceKey
	ClusterName string
}

func NewRecoveryAcknowledgement(owner string, comment string) *RecoveryAcknowledgement {
	return &RecoveryAcknowledgement{
		CreatedAt: time.Now(),
		Owner:     owner,
		Comment:   comment,
	}
}

func NewInternalAcknowledgement() *RecoveryAcknowledgement {
	return &RecoveryAcknowledgement{
		CreatedAt: time.Now(),
		Owner:     "orchestrator",
		Comment:   "internal",
	}
}

// BlockedTopologyRecovery represents an entry in the blocked_topology_recovery table
type BlockedTopologyRecovery struct {
	FailedInstanceKey    inst.InstanceKey
	ClusterName          string
	Analysis             inst.AnalysisCode
	LastBlockedTimestamp string
	BlockingRecoveryId   int64
}

// TopologyRecovery represents an entry in the topology_recovery table
type TopologyRecovery struct {
	inst.PostponedFunctionsContainer

	Id                        int64
	UID                       string
	AnalysisEntry             inst.ReplicationAnalysis
	SuccessorKey              *inst.InstanceKey
	SuccessorAlias            string
	IsActive                  bool
	IsSuccessful              bool
	LostReplicas              inst.InstanceKeyMap
	ParticipatingInstanceKeys inst.InstanceKeyMap
	AllErrors                 []string
	RecoveryStartTimestamp    string
	RecoveryEndTimestamp      string
	ProcessingNodeHostname    string
	ProcessingNodeToken       string
	Acknowledged              bool
	AcknowledgedAt            string
	AcknowledgedBy            string
	AcknowledgedComment       string
	LastDetectionId           int64
	RelatedRecoveryId         int64
	RecoveryType              MasterRecoveryType
}

func NewTopologyRecovery(replicationAnalysis inst.ReplicationAnalysis) *TopologyRecovery {
	topologyRecovery := &TopologyRecovery{}
	topologyRecovery.UID = fmt.Sprintf("%d:%s", time.Now().Nanosecond(), process.NewToken().Hash)
	topologyRecovery.AnalysisEntry = replicationAnalysis
	topologyRecovery.SuccessorKey = nil
	topologyRecovery.LostReplicas = *inst.NewInstanceKeyMap()
	topologyRecovery.ParticipatingInstanceKeys = *inst.NewInstanceKeyMap()
	topologyRecovery.AllErrors = []string{}
	topologyRecovery.RecoveryType = NotMasterRecovery
	return topologyRecovery
}

func (this *TopologyRecovery) AddError(err error) error {
	if err != nil {
		this.AllErrors = append(this.AllErrors, err.Error())
	}
	return err
}

func (this *TopologyRecovery) AddErrors(errs []error) {
	for _, err := range errs {
		this.AddError(err)
	}
}

type TopologyRecoveryStep struct {
	RecoveryUID string
	AuditAt     string
	Message     string
}

func NewTopologyRecoveryStep(uid string, message string) *TopologyRecoveryStep {
	return &TopologyRecoveryStep{
		RecoveryUID: uid,
		Message:     message,
	}
}

type MasterRecoveryType string

const (
	NotMasterRecovery          MasterRecoveryType = "NotMasterRecovery"
	MasterRecoveryGTID                            = "MasterRecoveryGTID"
	MasterRecoveryPseudoGTID                      = "MasterRecoveryPseudoGTID"
	MasterRecoveryBinlogServer                    = "MasterRecoveryBinlogServer"
	MasterRecoveryRemoteSSH                       = "MasterRecoveryRemoteSSH"
)

var emergencyReadTopologyInstanceMap *cache.Cache

// InstancesByCountReplicas sorts instances by umber of replicas, descending
type InstancesByCountReplicas [](*inst.Instance)

func (this InstancesByCountReplicas) Len() int      { return len(this) }
func (this InstancesByCountReplicas) Swap(i, j int) { this[i], this[j] = this[j], this[i] }
func (this InstancesByCountReplicas) Less(i, j int) bool {
	if len(this[i].SlaveHosts) == len(this[j].SlaveHosts) {
		// Secondary sorting: prefer more advanced replicas
		return !this[i].ExecBinlogCoordinates.SmallerThan(&this[j].ExecBinlogCoordinates)
	}
	return len(this[i].SlaveHosts) < len(this[j].SlaveHosts)
}

var recoverDeadMasterCounter = metrics.NewCounter()
var recoverDeadMasterSuccessCounter = metrics.NewCounter()
var recoverDeadMasterFailureCounter = metrics.NewCounter()
var recoverDeadIntermediateMasterCounter = metrics.NewCounter()
var recoverDeadIntermediateMasterSuccessCounter = metrics.NewCounter()
var recoverDeadIntermediateMasterFailureCounter = metrics.NewCounter()
var recoverDeadCoMasterCounter = metrics.NewCounter()
var recoverDeadCoMasterSuccessCounter = metrics.NewCounter()
var recoverDeadCoMasterFailureCounter = metrics.NewCounter()
var recoverUnreachableMasterWithStaleSlavesCounter = metrics.NewCounter()
var recoverUnreachableMasterWithStaleSlavesSuccessCounter = metrics.NewCounter()
var recoverUnreachableMasterWithStaleSlavesFailureCounter = metrics.NewCounter()

func init() {
	metrics.Register("recover.dead_master.start", recoverDeadMasterCounter)
	metrics.Register("recover.dead_master.success", recoverDeadMasterSuccessCounter)
	metrics.Register("recover.dead_master.fail", recoverDeadMasterFailureCounter)
	metrics.Register("recover.dead_intermediate_master.start", recoverDeadIntermediateMasterCounter)
	metrics.Register("recover.dead_intermediate_master.success", recoverDeadIntermediateMasterSuccessCounter)
	metrics.Register("recover.dead_intermediate_master.fail", recoverDeadIntermediateMasterFailureCounter)
	metrics.Register("recover.dead_co_master.start", recoverDeadCoMasterCounter)
	metrics.Register("recover.dead_co_master.success", recoverDeadCoMasterSuccessCounter)
	metrics.Register("recover.dead_co_master.fail", recoverDeadCoMasterFailureCounter)
	metrics.Register("recover.unreach_master_stale_slaves.start", recoverUnreachableMasterWithStaleSlavesCounter)
	metrics.Register("recover.unreach_master_stale_slaves.success", recoverUnreachableMasterWithStaleSlavesSuccessCounter)
	metrics.Register("recover.unreach_master_stale_slaves.fail", recoverUnreachableMasterWithStaleSlavesFailureCounter)

	go initializeTopologyRecoveryPostConfiguration()
}

func initializeTopologyRecoveryPostConfiguration() {
	<-config.ConfigurationLoaded

	emergencyReadTopologyInstanceMap = cache.New(time.Second, time.Second)
}

// AuditTopologyRecovery audits a single step in a topology recovery process.
func AuditTopologyRecovery(topologyRecovery *TopologyRecovery, message string) error {
	log.Infof("topology_recovery: %s", message)
	if topologyRecovery == nil {
		return nil
	}

	recoveryStep := NewTopologyRecoveryStep(topologyRecovery.UID, message)
	if orcraft.IsRaftEnabled() {
		return orcraft.PublishCommand("write-recovery-step", recoveryStep)
	}
	return writeTopologyRecoveryStep(recoveryStep)
}

// replaceCommandPlaceholders replaces agreed-upon placeholders with analysis data
func replaceCommandPlaceholders(command string, topologyRecovery *TopologyRecovery) string {
	analysisEntry := &topologyRecovery.AnalysisEntry
	command = strings.Replace(command, "{failureType}", string(analysisEntry.Analysis), -1)
	command = strings.Replace(command, "{failureDescription}", analysisEntry.Description, -1)
	command = strings.Replace(command, "{failedHost}", analysisEntry.AnalyzedInstanceKey.Hostname, -1)
	command = strings.Replace(command, "{failedPort}", fmt.Sprintf("%d", analysisEntry.AnalyzedInstanceKey.Port), -1)
	command = strings.Replace(command, "{failureCluster}", analysisEntry.ClusterDetails.ClusterName, -1)
	command = strings.Replace(command, "{failureClusterAlias}", analysisEntry.ClusterDetails.ClusterAlias, -1)
	command = strings.Replace(command, "{failureClusterDomain}", analysisEntry.ClusterDetails.ClusterDomain, -1)
	command = strings.Replace(command, "{countSlaves}", fmt.Sprintf("%d", analysisEntry.CountReplicas), -1)
	command = strings.Replace(command, "{countReplicas}", fmt.Sprintf("%d", analysisEntry.CountReplicas), -1)
	command = strings.Replace(command, "{isDowntimed}", fmt.Sprint(analysisEntry.IsDowntimed), -1)
	command = strings.Replace(command, "{autoMasterRecovery}", fmt.Sprint(analysisEntry.ClusterDetails.HasAutomatedMasterRecovery), -1)
	command = strings.Replace(command, "{autoIntermediateMasterRecovery}", fmt.Sprint(analysisEntry.ClusterDetails.HasAutomatedIntermediateMasterRecovery), -1)
	command = strings.Replace(command, "{orchestratorHost}", process.ThisHostname, -1)
	command = strings.Replace(command, "{recoveryUID}", topologyRecovery.UID, -1)

	command = strings.Replace(command, "{isSuccessful}", fmt.Sprint(topologyRecovery.SuccessorKey != nil), -1)
	if topologyRecovery.SuccessorKey != nil {
		command = strings.Replace(command, "{successorHost}", topologyRecovery.SuccessorKey.Hostname, -1)
		command = strings.Replace(command, "{successorPort}", fmt.Sprintf("%d", topologyRecovery.SuccessorKey.Port), -1)
		// As long as SucesssorKey != nil, we replace {successorAlias}.
		// If SucessorAlias is "", it's fine. We'll replace {successorAlias} with "".
		command = strings.Replace(command, "{successorAlias}", topologyRecovery.SuccessorAlias, -1)
	}

	command = strings.Replace(command, "{lostSlaves}", topologyRecovery.LostReplicas.ToCommaDelimitedList(), -1)
	command = strings.Replace(command, "{lostReplicas}", topologyRecovery.LostReplicas.ToCommaDelimitedList(), -1)
	command = strings.Replace(command, "{slaveHosts}", analysisEntry.SlaveHosts.ToCommaDelimitedList(), -1)
	command = strings.Replace(command, "{replicaHosts}", analysisEntry.SlaveHosts.ToCommaDelimitedList(), -1)

	return command
}

// replaceCommandPlaceholders replaces agreed-upon placeholders with analysis data
func applyEnvironmentVariables(topologyRecovery *TopologyRecovery) []string {
	analysisEntry := &topologyRecovery.AnalysisEntry
	env := goos.Environ()
	env = append(env, fmt.Sprintf("ORC_FAILURE_TYPE=%s", string(analysisEntry.Analysis)))
	env = append(env, fmt.Sprintf("ORC_FAILURE_DESCRIPTION=%s", analysisEntry.Description))
	env = append(env, fmt.Sprintf("ORC_FAILED_HOST=%s", analysisEntry.AnalyzedInstanceKey.Hostname))
	env = append(env, fmt.Sprintf("ORC_FAILED_PORT=%d", analysisEntry.AnalyzedInstanceKey.Port))
	env = append(env, fmt.Sprintf("ORC_FAILURE_CLUSTER=%s", analysisEntry.ClusterDetails.ClusterName))
	env = append(env, fmt.Sprintf("ORC_FAILURE_CLUSTER_ALIAS=%s", analysisEntry.ClusterDetails.ClusterAlias))
	env = append(env, fmt.Sprintf("ORC_FAILURE_CLUSTER_DOMAIN=%s", analysisEntry.ClusterDetails.ClusterDomain))
	env = append(env, fmt.Sprintf("ORC_COUNT_REPLICAS=%d", analysisEntry.CountReplicas))
	env = append(env, fmt.Sprintf("ORC_IS_DOWNTIMED=%v", analysisEntry.IsDowntimed))
	env = append(env, fmt.Sprintf("ORC_AUTO_MASTER_RECOVERY=%v", analysisEntry.ClusterDetails.HasAutomatedMasterRecovery))
	env = append(env, fmt.Sprintf("ORC_AUTO_INTERMEDIATE_MASTER_RECOVERY=%v", analysisEntry.ClusterDetails.HasAutomatedIntermediateMasterRecovery))
	env = append(env, fmt.Sprintf("ORC_ORCHESTRATOR_HOST=%s", process.ThisHostname))
	env = append(env, fmt.Sprintf("ORC_IS_SUCCESSFUL=%v", (topologyRecovery.SuccessorKey != nil)))
	env = append(env, fmt.Sprintf("ORC_LOST_REPLICAS=%s", topologyRecovery.LostReplicas.ToCommaDelimitedList()))
	env = append(env, fmt.Sprintf("ORC_REPLICA_HOSTS=%s", analysisEntry.SlaveHosts.ToCommaDelimitedList()))
	env = append(env, fmt.Sprintf("ORC_RECOVERY_UID=%s", topologyRecovery.UID))

	if topologyRecovery.SuccessorKey != nil {
		env = append(env, fmt.Sprintf("ORC_SUCCESSOR_HOST=%s", topologyRecovery.SuccessorKey.Hostname))
		env = append(env, fmt.Sprintf("ORC_SUCCESSOR_PORT=%d", topologyRecovery.SuccessorKey.Port))
		// As long as SucesssorKey != nil, we replace {successorAlias}.
		// If SucessorAlias is "", it's fine. We'll replace {successorAlias} with "".
		env = append(env, fmt.Sprintf("ORC_SUCCESSOR_ALIAS=%s", topologyRecovery.SuccessorAlias))
	}

	return env
}

// executeProcesses executes a list of processes
func executeProcesses(processes []string, description string, topologyRecovery *TopologyRecovery, failOnError bool) error {
	if len(processes) == 0 {
		AuditTopologyRecovery(topologyRecovery, fmt.Sprintf("No %s hooks to run", description))
		return nil
	}

	var err error
	AuditTopologyRecovery(topologyRecovery, fmt.Sprintf("Running %d %s hooks", len(processes), description))
	for i, command := range processes {
		fullDescription := fmt.Sprintf("%s hook %d of %d", description, i+1, len(processes))

		command := replaceCommandPlaceholders(command, topologyRecovery)
		env := applyEnvironmentVariables(topologyRecovery)

		// Log the command to be run and record how long it takes as this may be useful
		AuditTopologyRecovery(topologyRecovery, fmt.Sprintf("Running %s: %s", fullDescription, command))
		start := time.Now()
		if cmdErr := os.CommandRun(command, env); cmdErr == nil {
			info := fmt.Sprintf("Completed %s in %v",
				fullDescription, time.Since(start))
			AuditTopologyRecovery(topologyRecovery, info)
			log.Infof(info)
		} else {
			info := fmt.Sprintf("Execution of %s failed in %v with error: %v",
				fullDescription, time.Since(start), cmdErr)
			AuditTopologyRecovery(topologyRecovery, info)
			log.Errorf(info)
			// FIXME: It would be good to additionally include command execution output to the auditing

			if err == nil {
				// Note first error
				err = cmdErr
			}
			if failOnError {
				AuditTopologyRecovery(
					topologyRecovery,
					fmt.Sprintf("Not running further %s hooks", description))
				return err
			}
		}
	}
	AuditTopologyRecovery(
		topologyRecovery,
		fmt.Sprintf("done running %s hooks", description))
	return err
}

func recoverDeadMasterInBinlogServerTopology(topologyRecovery *TopologyRecovery) (promotedReplica *inst.Instance, err error) {
	failedMasterKey := &topologyRecovery.AnalysisEntry.AnalyzedInstanceKey

	var promotedBinlogServer *inst.Instance

	_, promotedBinlogServer, err = inst.RegroupReplicasBinlogServers(failedMasterKey, true)
	if err != nil {
		return nil, log.Errore(err)
	}
	promotedBinlogServer, err = inst.StopSlave(&promotedBinlogServer.Key)
	if err != nil {
		return promotedReplica, log.Errore(err)
	}
	// Find candidate replica
	promotedReplica, err = inst.GetCandidateReplicaOfBinlogServerTopology(&promotedBinlogServer.Key)
	if err != nil {
		return promotedReplica, log.Errore(err)
	}
	// Align it with binlog server coordinates
	promotedReplica, err = inst.StopSlave(&promotedReplica.Key)
	if err != nil {
		return promotedReplica, log.Errore(err)
	}
	promotedReplica, err = inst.StartSlaveUntilMasterCoordinates(&promotedReplica.Key, &promotedBinlogServer.ExecBinlogCoordinates)
	if err != nil {
		return promotedReplica, log.Errore(err)
	}
	promotedReplica, err = inst.StopSlave(&promotedReplica.Key)
	if err != nil {
		return promotedReplica, log.Errore(err)
	}
	// Detach, flush binary logs forward
	promotedReplica, err = inst.ResetSlave(&promotedReplica.Key)
	if err != nil {
		return promotedReplica, log.Errore(err)
	}
	promotedReplica, err = inst.FlushBinaryLogsTo(&promotedReplica.Key, promotedBinlogServer.ExecBinlogCoordinates.LogFile)
	if err != nil {
		return promotedReplica, log.Errore(err)
	}
	promotedReplica, err = inst.FlushBinaryLogs(&promotedReplica.Key, 1)
	if err != nil {
		return promotedReplica, log.Errore(err)
	}
	promotedReplica, err = inst.PurgeBinaryLogsToCurrent(&promotedReplica.Key)
	if err != nil {
		return promotedReplica, log.Errore(err)
	}
	// Reconnect binlog servers to promoted replica (now master):
	promotedBinlogServer, err = inst.SkipToNextBinaryLog(&promotedBinlogServer.Key)
	if err != nil {
		return promotedReplica, log.Errore(err)
	}
	promotedBinlogServer, err = inst.Repoint(&promotedBinlogServer.Key, &promotedReplica.Key, inst.GTIDHintDeny)
	if err != nil {
		return nil, log.Errore(err)
	}

	func() {
		// Move binlog server replicas up to replicate from master.
		// This can only be done once a BLS has skipped to the next binlog
		// We postpone this operation. The master is already promoted and we're happy.
		binlogServerReplicas, err := inst.ReadBinlogServerReplicaInstances(&promotedBinlogServer.Key)
		if err != nil {
			return
		}
		maxBinlogServersToPromote := 3
		for i, binlogServerReplica := range binlogServerReplicas {
			binlogServerReplica := binlogServerReplica
			if i >= maxBinlogServersToPromote {
				return
			}
			postponedFunction := func() error {
				binlogServerReplica, err := inst.StopSlave(&binlogServerReplica.Key)
				if err != nil {
					return err
				}
				// Make sure the BLS has the "next binlog" -- the one the master flushed & purged to. Otherwise the BLS
				// will request a binlog the master does not have
				if binlogServerReplica.ExecBinlogCoordinates.SmallerThan(&promotedBinlogServer.ExecBinlogCoordinates) {
					binlogServerReplica, err = inst.StartSlaveUntilMasterCoordinates(&binlogServerReplica.Key, &promotedBinlogServer.ExecBinlogCoordinates)
					if err != nil {
						return err
					}
				}
				_, err = inst.Repoint(&binlogServerReplica.Key, &promotedReplica.Key, inst.GTIDHintDeny)
				return err
			}
			topologyRecovery.AddPostponedFunction(postponedFunction, fmt.Sprintf("recoverDeadMasterInBinlogServerTopology, moving binlog server %+v", binlogServerReplica.Key))
		}
	}()

	return promotedReplica, err
}

func recoverDeadMasterViaRelaylogSync(topologyRecovery *TopologyRecovery) (promotedReplica *inst.Instance, syncedReplicas, failedReplicas, postponedReplicas [](*inst.Instance), err error) {
	log.Infof("recoverDeadMasterViaRelaylogSync")
	failedMasterKey := &topologyRecovery.AnalysisEntry.AnalyzedInstanceKey

	failedMaster, _, err := inst.ReadInstance(failedMasterKey)
	if err != nil {
		return promotedReplica, syncedReplicas, failedReplicas, postponedReplicas, err
	}

	var once sync.Once
	var replacement *inst.Instance
	var syncRelaylogsChangeMasterToFunc remote.SyncRelaylogsChangeMasterIdentityFunc = func(sourceReplica *inst.Instance, replicas ...*inst.Instance) (masterKey *inst.InstanceKey, coordinates *inst.BinlogCoordinates, err error) {
		var replacementErr error
		once.Do(func() {
			log.Infof("recoverDeadMasterViaRelaylogSync: getting best replacement for %+v from among its %+v replicas", failedMaster.Key, len(replicas))
			replacement, replacementErr = GetBestMasterReplacementFromAmongItsReplicas(topologyRecovery, failedMaster, replicas, false)
			log.Infof("recoverDeadMasterViaRelaylogSync: + got nil? %+v ; error: %+v", (replacement == nil), replacementErr)
			if replacementErr != nil {
				return
			}
			replacement, replacementErr = inst.ReadTopologyInstance(&replacement.Key) // To get up-to-date SelfBinlogCoordinates
			if replacementErr != nil {
				return
			}
			log.Infof("recoverDeadMasterViaRelaylogSync: master replacement is %+v", replacement.Key)
		})
		if replacementErr != nil {
			return nil, nil, replacementErr
		}
		if replacement == nil {
			return nil, nil, fmt.Errorf("recoverDeadMasterViaRelaylogSync: cannot find replacement")
		}
		return &replacement.Key, &replacement.SelfBinlogCoordinates, nil
	}

	syncFromReplica, syncedReplicas, failedReplicas, postponedReplicas, err := remote.SyncReplicasRelayLogs(failedMaster, syncRelaylogsChangeMasterToFunc, replacement, true, &topologyRecovery.PostponedFunctionsContainer)
	log.Infof("recoverDeadMasterViaRelaylogSync: syncFromReplica: %+v, synced: %d, failed: %d, postponed: %d", syncFromReplica.Key, len(syncedReplicas), len(failedReplicas), len(postponedReplicas))
	if replacement != nil {
		log.Infof("recoverDeadMasterViaRelaylogSync: replacement: %+v", replacement.Key)
	} else {
		log.Infof("recoverDeadMasterViaRelaylogSync: no replacement found")
	}
	promotedReplica = replacement
	return promotedReplica, syncedReplicas, failedReplicas, postponedReplicas, err
}

func recoverDeadMasterViaRelaylogSyncCombined(topologyRecovery *TopologyRecovery) (promotedReplica *inst.Instance, syncedReplicas, failedReplicas, postponedReplicas [](*inst.Instance), err error) {
	log.Infof("recoverDeadMasterViaRelaylogSync")
	failedMasterKey := &topologyRecovery.AnalysisEntry.AnalyzedInstanceKey

	failedMaster, _, err := inst.ReadInstance(failedMasterKey)
	if err != nil {
		return promotedReplica, syncedReplicas, failedReplicas, postponedReplicas, err
	}

	log.Infof("recoverDeadMasterViaRelaylogSync: checking who to promote to and copy relay logs to")
	if _, promotedReplica, err = remote.SyncRelayLogsToSingleReplica(failedMaster, remote.SyncRelaylogsChangeMasterToTargetReplicaFunc, true); err != nil {
		return promotedReplica, syncedReplicas, failedReplicas, postponedReplicas, err
	}
	if promotedReplica == nil {
		return promotedReplica, syncedReplicas, failedReplicas, postponedReplicas, fmt.Errorf("recoverDeadMasterViaRelaylogSyncCombined: promotedReplica is nil")
	}
	log.Infof("recoverDeadMasterViaRelaylogSync: relocating all replicas of %+v under %+v", failedMaster.Key, promotedReplica.Key)
	relocatedReplicas, _, err, _ := inst.RelocateReplicas(&failedMaster.Key, &promotedReplica.Key, "")

	return promotedReplica, relocatedReplicas, failedReplicas, postponedReplicas, err
}

// RecoverDeadMaster recovers a dead master, complete logic inside
func RecoverDeadMaster(topologyRecovery *TopologyRecovery, skipProcesses bool) (promotedReplica *inst.Instance, lostReplicas [](*inst.Instance), err error) {
	analysisEntry := &topologyRecovery.AnalysisEntry
	failedInstanceKey := &analysisEntry.AnalyzedInstanceKey
	var cannotReplicateReplicas [](*inst.Instance)

	inst.AuditOperation("recover-dead-master", failedInstanceKey, "problem found; will recover")
	if !skipProcesses {
		if err := executeProcesses(config.Config.PreFailoverProcesses, "PreFailoverProcesses", topologyRecovery, true); err != nil {
			return nil, lostReplicas, topologyRecovery.AddError(err)
		}
	}

	AuditTopologyRecovery(topologyRecovery, fmt.Sprintf("RecoverDeadMaster: will recover %+v", *failedInstanceKey))

	var masterRecoveryType MasterRecoveryType = MasterRecoveryPseudoGTID
	if analysisEntry.OracleGTIDImmediateTopology || analysisEntry.MariaDBGTIDImmediateTopology {
		masterRecoveryType = MasterRecoveryGTID
	} else if analysisEntry.BinlogServerImmediateTopology {
		masterRecoveryType = MasterRecoveryBinlogServer
	} else if config.Config.RemoteSSHForMasterFailover {
		masterRecoveryType = MasterRecoveryRemoteSSH
	}
	topologyRecovery.RecoveryType = masterRecoveryType
	AuditTopologyRecovery(topologyRecovery, fmt.Sprintf("RecoverDeadMaster: masterRecoveryType=%+v", masterRecoveryType))

	switch masterRecoveryType {
	case MasterRecoveryGTID:
		{
			AuditTopologyRecovery(topologyRecovery, fmt.Sprintf("RecoverDeadMaster: regrouping replicas via GTID"))
			lostReplicas, _, cannotReplicateReplicas, promotedReplica, err = inst.RegroupReplicasGTID(failedInstanceKey, true, nil)
		}
	case MasterRecoveryPseudoGTID:
		{
			AuditTopologyRecovery(topologyRecovery, fmt.Sprintf("RecoverDeadMaster: regrouping replicas via Pseudo-GTID"))
			lostReplicas, _, _, cannotReplicateReplicas, promotedReplica, err = inst.RegroupReplicasPseudoGTIDIncludingSubReplicasOfBinlogServers(failedInstanceKey, true, nil, &topologyRecovery.PostponedFunctionsContainer)
		}
	case MasterRecoveryBinlogServer:
		{
			AuditTopologyRecovery(topologyRecovery, fmt.Sprintf("RecoverDeadMaster: recovering via binlog servers"))
			promotedReplica, err = recoverDeadMasterInBinlogServerTopology(topologyRecovery)
		}
	case MasterRecoveryRemoteSSH:
		{
			AuditTopologyRecovery(topologyRecovery, fmt.Sprintf("RecoverDeadMaster: recovering via relaylog sync"))
			promotedReplica, _, lostReplicas, _, err = recoverDeadMasterViaRelaylogSync(topologyRecovery)
			//promotedReplica, _, lostReplicas, _, err = recoverDeadMasterViaRelaylogSyncCombined(topologyRecovery)
		}
	}
	topologyRecovery.AddError(err)
	lostReplicas = append(lostReplicas, cannotReplicateReplicas...)
	for _, replica := range lostReplicas {
		AuditTopologyRecovery(topologyRecovery, fmt.Sprintf("RecoverDeadMaster: - lost replica: %+v", replica.Key))
	}

	if promotedReplica != nil && len(lostReplicas) > 0 && config.Config.DetachLostReplicasAfterMasterFailover {
		postponedFunction := func() error {
			AuditTopologyRecovery(topologyRecovery, fmt.Sprintf("RecoverDeadMaster: lost %+v replicas during recovery process; detaching them", len(lostReplicas)))
			for _, replica := range lostReplicas {
				replica := replica
				inst.DetachReplicaOperation(&replica.Key)
			}
			return nil
		}
		topologyRecovery.AddPostponedFunction(postponedFunction, fmt.Sprintf("RecoverDeadMaster, detach %+v lost replicas", len(lostReplicas)))
	}

	func() error {

		inst.BeginDowntime(inst.NewDowntime(failedInstanceKey, inst.GetMaintenanceOwner(), inst.DowntimeLostInRecoveryMessage, config.LostInRecoveryDowntimeSeconds))
		for _, replica := range lostReplicas {
			replica := replica
			inst.BeginDowntime(inst.NewDowntime(&replica.Key, inst.GetMaintenanceOwner(), inst.DowntimeLostInRecoveryMessage, config.LostInRecoveryDowntimeSeconds))
		}
		return nil
	}()

	AuditTopologyRecovery(topologyRecovery, fmt.Sprintf("RecoverDeadMaster: %d postponed functions", topologyRecovery.PostponedFunctionsContainer.Len()))

	if promotedReplica == nil {
		message := "Failure: no replica promoted."
		AuditTopologyRecovery(topologyRecovery, message)
		inst.AuditOperation("recover-dead-master", failedInstanceKey, message)
	} else {
		message := fmt.Sprintf("promoted replica: %+v", promotedReplica.Key)
		AuditTopologyRecovery(topologyRecovery, message)
		inst.AuditOperation("recover-dead-master", failedInstanceKey, message)
	}
	return promotedReplica, lostReplicas, err
}

// replacePromotedReplicaWithCandidate is called after an intermediate master has died and been replaced by some promotedReplica.
// But, is there an even better replica to promote?
// if candidateInstanceKey is given, then it is forced to be promoted over the promotedReplica
// Otherwise, search for the best to promote!
func replacePromotedReplicaWithCandidate(topologyRecovery *TopologyRecovery, deadInstanceKey *inst.InstanceKey, promotedReplica *inst.Instance, candidateInstanceKey *inst.InstanceKey) (*inst.Instance, error) {
	candidateReplicas, _ := inst.ReadClusterCandidateInstances(promotedReplica.ClusterName)
	// So we've already promoted a replica.
	// However, can we improve on our choice? Are there any replicas marked with "is_candidate"?
	// Maybe we actually promoted such a replica. Does that mean we should keep it?
	// The current logic is:
	// - 1. we prefer to promote a "is_candidate" which is in the same DC & env as the dead intermediate master (or do nothing if the promtoed replica is such one)
	// - 2. we prefer to promote a "is_candidate" which is in the same DC & env as the promoted replica (or do nothing if the promtoed replica is such one)
	// - 3. keep to current choice
	AuditTopologyRecovery(topologyRecovery, fmt.Sprintf("checking if should replace promoted replica with a better candidate"))
	if candidateInstanceKey == nil {
		if deadInstance, _, err := inst.ReadInstance(deadInstanceKey); err == nil && deadInstance != nil {
			for _, candidateReplica := range candidateReplicas {
				if promotedReplica.Key.Equals(&candidateReplica.Key) &&
					promotedReplica.DataCenter == deadInstance.DataCenter &&
					promotedReplica.PhysicalEnvironment == deadInstance.PhysicalEnvironment {
					// Seems like we promoted a candidate in the same DC & ENV as dead IM! Ideal! We're happy!
					AuditTopologyRecovery(topologyRecovery, fmt.Sprintf("promoted replica %+v is the ideal candidate", promotedReplica.Key))
					return promotedReplica, nil
				}
			}
		}
	}
	// We didn't pick the ideal candidate; let's see if we can replace with a candidate from same DC and ENV
	if candidateInstanceKey == nil {
		// Try a candidate replica that is in same DC & env as the dead instance
		if deadInstance, _, err := inst.ReadInstance(deadInstanceKey); err == nil && deadInstance != nil {
			for _, candidateReplica := range candidateReplicas {
				if candidateReplica.DataCenter == deadInstance.DataCenter &&
					candidateReplica.PhysicalEnvironment == deadInstance.PhysicalEnvironment &&
					candidateReplica.MasterKey.Equals(&promotedReplica.Key) {
					// This would make a great candidate
					candidateInstanceKey = &candidateReplica.Key
					AuditTopologyRecovery(topologyRecovery, fmt.Sprintf("no candidate was offered for %+v but orchestrator picks %+v as candidate replacement, based on being in same DC & env as failed instance", promotedReplica.Key, candidateReplica.Key))
				}
			}
		}
	}
	if candidateInstanceKey == nil {
		// We cannot find a candidate in same DC and ENV as dead master
		for _, candidateReplica := range candidateReplicas {
			if promotedReplica.Key.Equals(&candidateReplica.Key) {
				// Seems like we promoted a candidate replica (though not in same DC and ENV as dead master). Good enough.
				// No further action required.
				AuditTopologyRecovery(topologyRecovery, fmt.Sprintf("promoted replica %+v is a good candidate", promotedReplica.Key))
				return promotedReplica, nil
			}
		}
	}
	// Still nothing?
	if candidateInstanceKey == nil {
		// Try a candidate replica that is in same DC & env as the promoted replica (our promoted replica is not an "is_candidate")
		for _, candidateReplica := range candidateReplicas {
			if promotedReplica.DataCenter == candidateReplica.DataCenter &&
				promotedReplica.PhysicalEnvironment == candidateReplica.PhysicalEnvironment &&
				candidateReplica.MasterKey.Equals(&promotedReplica.Key) {
				// OK, better than nothing
				candidateInstanceKey = &candidateReplica.Key
				AuditTopologyRecovery(topologyRecovery, fmt.Sprintf("no candidate was offered for %+v but orchestrator picks %+v as candidate replacement, based on being in same DC & env as promoted instance", promotedReplica.Key, candidateReplica.Key))
			}
		}
	}

	// So do we have a candidate?
	if candidateInstanceKey == nil {
		// Found nothing. Stick with promoted replica
		return promotedReplica, nil
	}
	if promotedReplica.Key.Equals(candidateInstanceKey) {
		// Sanity. It IS the candidate, nothing to promote...
		return promotedReplica, nil
	}

	// Try and promote suggested candidate, if applicable and possible
	AuditTopologyRecovery(topologyRecovery, fmt.Sprintf("promoted instance %+v is not the suggested candidate %+v. Will see what can be done", promotedReplica.Key, *candidateInstanceKey))

	candidateInstance, _, err := inst.ReadInstance(candidateInstanceKey)
	if err != nil {
		return promotedReplica, log.Errore(err)
	}

	if candidateInstance.MasterKey.Equals(&promotedReplica.Key) {
		AuditTopologyRecovery(topologyRecovery, fmt.Sprintf("suggested candidate %+v is replica of promoted instance %+v. Will try and take its master", *candidateInstanceKey, promotedReplica.Key))
		candidateInstance, err = inst.TakeMaster(&candidateInstance.Key)
		if err != nil {
			return promotedReplica, log.Errore(err)
		}
		AuditTopologyRecovery(topologyRecovery, fmt.Sprintf("success promoting %+v over %+v", *candidateInstanceKey, promotedReplica.Key))
		return candidateInstance, nil
	}

	AuditTopologyRecovery(topologyRecovery, fmt.Sprintf("could not manage to promoted suggested candidate %+v", *candidateInstanceKey))
	return promotedReplica, nil
}

// checkAndRecoverDeadMaster checks a given analysis, decides whether to take action, and possibly takes action
// Returns true when action was taken.
func checkAndRecoverDeadMaster(analysisEntry inst.ReplicationAnalysis, candidateInstanceKey *inst.InstanceKey, forceInstanceRecovery bool, skipProcesses bool) (bool, *TopologyRecovery, error) {
	if !(forceInstanceRecovery || analysisEntry.ClusterDetails.HasAutomatedMasterRecovery) {
		return false, nil, nil
	}
	topologyRecovery, err := AttemptRecoveryRegistration(&analysisEntry, !forceInstanceRecovery, !forceInstanceRecovery)
	if topologyRecovery == nil {
		AuditTopologyRecovery(topologyRecovery, fmt.Sprintf("found an active or recent recovery on %+v. Will not issue another RecoverDeadMaster.", analysisEntry.AnalyzedInstanceKey))
		return false, nil, err
	}

	// That's it! We must do recovery!
	AuditTopologyRecovery(topologyRecovery, fmt.Sprintf("will handle DeadMaster event on %+v", analysisEntry.ClusterDetails.ClusterName))
	recoverDeadMasterCounter.Inc(1)
	promotedReplica, lostReplicas, err := RecoverDeadMaster(topologyRecovery, skipProcesses)
	topologyRecovery.LostReplicas.AddInstances(lostReplicas)

	if promotedReplica != nil {
		promotedReplica, err = replacePromotedReplicaWithCandidate(topologyRecovery, &analysisEntry.AnalyzedInstanceKey, promotedReplica, candidateInstanceKey)
		topologyRecovery.AddError(err)
	}
	// And this is the end; whether successful or not, we're done.
	ResolveRecovery(topologyRecovery, promotedReplica)
	if promotedReplica != nil {
		if config.Config.FailMasterPromotionIfSQLThreadNotUpToDate && !promotedReplica.SQLThreadUpToDate() {
			return false, nil, log.Errorf("Promoted replica %+v: sql thread is not up to date (relay logs still unapplied). Aborting promotion", promotedReplica.Key)
		}

		// Success!
		recoverDeadMasterSuccessCounter.Inc(1)
		AuditTopologyRecovery(topologyRecovery, fmt.Sprintf("RecoverDeadMaster: successfully promoted %+v", promotedReplica.Key))

		if config.Config.ApplyMySQLPromotionAfterMasterFailover {
			AuditTopologyRecovery(topologyRecovery, fmt.Sprintf("- RecoverDeadMaster: will apply MySQL changes to promoted master"))
			inst.ResetSlaveOperation(&promotedReplica.Key)
			inst.SetReadOnly(&promotedReplica.Key, false)
		}
		if !skipProcesses {
			// Execute post master-failover processes
			executeProcesses(config.Config.PostMasterFailoverProcesses, "PostMasterFailoverProcesses", topologyRecovery, false)
		}

		if config.Config.MasterFailoverDetachReplicaMasterHost {
			postponedFunction := func() error {
				AuditTopologyRecovery(topologyRecovery, fmt.Sprintf("- RecoverDeadMaster: detaching master host on promoted master"))
				inst.DetachReplicaMasterHost(&promotedReplica.Key)
				return nil
			}
			topologyRecovery.AddPostponedFunction(postponedFunction, fmt.Sprintf("RecoverDeadMaster, detaching promoted master host %+v", promotedReplica.Key))
		}
		func() error {
			before := analysisEntry.AnalyzedInstanceKey.StringCode()
			after := promotedReplica.Key.StringCode()
			AuditTopologyRecovery(topologyRecovery, fmt.Sprintf("- RecoverDeadMaster: updating cluster_alias: %v -> %v", before, after))
			inst.ReplaceAliasClusterName(before, after)
			return nil
		}()

		attributes.SetGeneralAttribute(analysisEntry.ClusterDetails.ClusterDomain, promotedReplica.Key.StringCode())
	} else {
		recoverDeadMasterFailureCounter.Inc(1)
	}

	return true, topologyRecovery, err
}

// isGeneralyValidAsCandidateSiblingOfIntermediateMaster sees that basic server configuration and state are valid
func isGeneralyValidAsCandidateSiblingOfIntermediateMaster(sibling *inst.Instance) bool {
	if !sibling.LogBinEnabled {
		return false
	}
	if !sibling.LogSlaveUpdatesEnabled {
		return false
	}
	if !sibling.ReplicaRunning() {
		return false
	}
	if !sibling.IsLastCheckValid {
		return false
	}
	return true
}

// isValidAsCandidateSiblingOfIntermediateMaster checks to see that the given sibling is capable to take over instance's replicas
func isValidAsCandidateSiblingOfIntermediateMaster(intermediateMasterInstance *inst.Instance, sibling *inst.Instance) bool {
	if sibling.Key.Equals(&intermediateMasterInstance.Key) {
		// same instance
		return false
	}
	if !isGeneralyValidAsCandidateSiblingOfIntermediateMaster(sibling) {
		return false
	}
	if sibling.HasReplicationFilters != intermediateMasterInstance.HasReplicationFilters {
		return false
	}
	if sibling.IsBinlogServer() != intermediateMasterInstance.IsBinlogServer() {
		// When both are binlog servers, failover is trivial.
		// When failed IM is binlog server, its sibling is still valid, but we catually prefer to just repoint the replica up -- simplest!
		return false
	}
	if sibling.ExecBinlogCoordinates.SmallerThan(&intermediateMasterInstance.ExecBinlogCoordinates) {
		return false
	}
	return true
}

func isGenerallyValidAsWouldBeMaster(replica *inst.Instance, requireLogSlaveUpdates bool) bool {
	if !replica.IsLastCheckValid {
		// something wrong with this replica right now. We shouldn't hope to be able to promote it
		return false
	}
	if !replica.LogBinEnabled {
		return false
	}
	if requireLogSlaveUpdates && !replica.LogSlaveUpdatesEnabled {
		return false
	}
	if replica.IsBinlogServer() {
		return false
	}
	if inst.IsBannedFromBeingCandidateReplica(replica) {
		return false
	}

	return true
}

func GetBestMasterReplacementFromAmongItsReplicas(topologyRecovery *TopologyRecovery, master *inst.Instance, replicas [](*inst.Instance), requireLogSlaveUpdates bool) (replacement *inst.Instance, err error) {
	// Sanity:
	for _, replica := range replicas {
		if !replica.MasterKey.Equals(&master.Key) {
			return nil, log.Errorf("GetBestMasterReplacementFromAmongItsReplicas: %+v is not a replica of %+v", replica.Key, master.Key)
		}
	}
	validReplicas := [](*inst.Instance){}
	for _, replica := range replicas {
		if isGenerallyValidAsWouldBeMaster(replica, requireLogSlaveUpdates) {
			validReplicas = append(validReplicas, replica)
		}
	}

	for _, replica := range validReplicas {
		if replica.IsCandidate &&
			replica.DataCenter == master.DataCenter &&
			replica.PhysicalEnvironment == master.PhysicalEnvironment {
			AuditTopologyRecovery(topologyRecovery, fmt.Sprintf("GetBestMasterReplacementFromAmongItsReplicas: found %+v as the ideal candidate", replica.Key))
			return replica, nil
		}
	}
	for _, replica := range validReplicas {
		if replica.IsCandidate &&
			replica.DataCenter == master.DataCenter {
			AuditTopologyRecovery(topologyRecovery, fmt.Sprintf("GetBestMasterReplacementFromAmongItsReplicas: found %+v as candidate in same dc", replica.Key))
			return replica, nil
		}
	}
	for _, replica := range validReplicas {
		if replica.DataCenter == master.DataCenter &&
			replica.PhysicalEnvironment == master.PhysicalEnvironment {
			AuditTopologyRecovery(topologyRecovery, fmt.Sprintf("GetBestMasterReplacementFromAmongItsReplicas: found %+v as valid replacement in same dc & environment", replica.Key))
			return replica, nil
		}
	}
	for _, replica := range validReplicas {
		if replica.DataCenter == master.DataCenter {
			AuditTopologyRecovery(topologyRecovery, fmt.Sprintf("GetBestMasterReplacementFromAmongItsReplicas: found %+v as valid replacement in same dc", replica.Key))
			return replica, nil
		}
	}
	for _, replica := range validReplicas {
		if replica.IsCandidate {
			AuditTopologyRecovery(topologyRecovery, fmt.Sprintf("GetBestMasterReplacementFromAmongItsReplicas: found %+v as candidate in different dc", replica.Key))
			return replica, nil
		}
	}
	for _, replica := range validReplicas {
		AuditTopologyRecovery(topologyRecovery, fmt.Sprintf("GetBestMasterReplacementFromAmongItsReplicas: found %+v as valid replacement in different dc", replica.Key))
		return replica, nil
	}
	return nil, fmt.Errorf("GetBestMasterReplacementFromAmongItsReplicas: cannot find replacement")
}

// GetCandidateSiblingOfIntermediateMaster chooses the best sibling of a dead intermediate master
// to whom the IM's replicas can be moved.
func GetCandidateSiblingOfIntermediateMaster(topologyRecovery *TopologyRecovery, intermediateMasterInstance *inst.Instance) (*inst.Instance, error) {

	siblings, err := inst.ReadReplicaInstances(&intermediateMasterInstance.MasterKey)
	if err != nil {
		return nil, err
	}
	if len(siblings) <= 1 {
		return nil, log.Errorf("topology_recovery: no siblings found for %+v", intermediateMasterInstance.Key)
	}

	sort.Sort(sort.Reverse(InstancesByCountReplicas(siblings)))

	// In the next series of steps we attempt to return a good replacement.
	// None of the below attempts is sure to pick a winning server. Perhaps picked server is not enough up-todate -- but
	// this has small likelihood in the general case, and, well, it's an attempt. It's a Plan A, but we have Plan B & C if this fails.

	// At first, we try to return an "is_candidate" server in same dc & env
	AuditTopologyRecovery(topologyRecovery, fmt.Sprintf("searching for the best candidate sibling of dead intermediate master %+v", intermediateMasterInstance.Key))
	for _, sibling := range siblings {
		sibling := sibling
		if isValidAsCandidateSiblingOfIntermediateMaster(intermediateMasterInstance, sibling) &&
			sibling.IsCandidate &&
			sibling.DataCenter == intermediateMasterInstance.DataCenter &&
			sibling.PhysicalEnvironment == intermediateMasterInstance.PhysicalEnvironment {
			AuditTopologyRecovery(topologyRecovery, fmt.Sprintf("found %+v as the ideal candidate", sibling.Key))
			return sibling, nil
		}
	}
	// Go for something else in the same DC & ENV
	for _, sibling := range siblings {
		sibling := sibling
		if isValidAsCandidateSiblingOfIntermediateMaster(intermediateMasterInstance, sibling) &&
			sibling.DataCenter == intermediateMasterInstance.DataCenter &&
			sibling.PhysicalEnvironment == intermediateMasterInstance.PhysicalEnvironment {
			AuditTopologyRecovery(topologyRecovery, fmt.Sprintf("found %+v as a replacement for %+v [same dc & environment]", sibling.Key, intermediateMasterInstance.Key))
			return sibling, nil
		}
	}
	// Nothing in same DC & env, let's just go for some is_candidate
	for _, sibling := range siblings {
		sibling := sibling
		if isValidAsCandidateSiblingOfIntermediateMaster(intermediateMasterInstance, sibling) && sibling.IsCandidate {
			AuditTopologyRecovery(topologyRecovery, fmt.Sprintf("found %+v as a replacement for %+v [candidate sibling]", sibling.Key, intermediateMasterInstance.Key))
			return sibling, nil
		}
	}
	// Havent found an "is_candidate". Just whatever is valid.
	for _, sibling := range siblings {
		sibling := sibling
		if isValidAsCandidateSiblingOfIntermediateMaster(intermediateMasterInstance, sibling) {
			AuditTopologyRecovery(topologyRecovery, fmt.Sprintf("found %+v as a replacement for %+v [any sibling]", sibling.Key, intermediateMasterInstance.Key))
			return sibling, nil
		}
	}
	return nil, log.Errorf("topology_recovery: cannot find candidate sibling of %+v", intermediateMasterInstance.Key)
}

// RecoverDeadIntermediateMaster performs intermediate master recovery; complete logic inside
func RecoverDeadIntermediateMaster(topologyRecovery *TopologyRecovery, skipProcesses bool) (successorInstance *inst.Instance, err error) {
	analysisEntry := &topologyRecovery.AnalysisEntry
	failedInstanceKey := &analysisEntry.AnalyzedInstanceKey
	recoveryResolved := false

	inst.AuditOperation("recover-dead-intermediate-master", failedInstanceKey, "problem found; will recover")
	if !skipProcesses {
		if err := executeProcesses(config.Config.PreFailoverProcesses, "PreFailoverProcesses", topologyRecovery, true); err != nil {
			return nil, topologyRecovery.AddError(err)
		}
	}

	intermediateMasterInstance, _, err := inst.ReadInstance(failedInstanceKey)
	if err != nil {
		return nil, topologyRecovery.AddError(err)
	}
	// Find possible candidate
	candidateSiblingOfIntermediateMaster, err := GetCandidateSiblingOfIntermediateMaster(topologyRecovery, intermediateMasterInstance)
	relocateReplicasToCandidateSibling := func() {
		if candidateSiblingOfIntermediateMaster == nil {
			return
		}
		// We have a candidate
		AuditTopologyRecovery(topologyRecovery, fmt.Sprintf("- RecoverDeadIntermediateMaster: will attempt a candidate intermediate master: %+v", candidateSiblingOfIntermediateMaster.Key))
		relocatedReplicas, candidateSibling, err, errs := inst.RelocateReplicas(failedInstanceKey, &candidateSiblingOfIntermediateMaster.Key, "")
		topologyRecovery.AddErrors(errs)
		topologyRecovery.ParticipatingInstanceKeys.AddKey(candidateSiblingOfIntermediateMaster.Key)

		if len(relocatedReplicas) == 0 {
			AuditTopologyRecovery(topologyRecovery, fmt.Sprintf("- RecoverDeadIntermediateMaster: failed to move any replica to candidate intermediate master (%+v)", candidateSibling.Key))
			return
		}
		if err != nil || len(errs) > 0 {
			AuditTopologyRecovery(topologyRecovery, fmt.Sprintf("- RecoverDeadIntermediateMaster: move to candidate intermediate master (%+v) did not complete: err: %+v, errs: %+v", candidateSibling.Key, err, errs))
			return
		}
		if err == nil {
			recoveryResolved = true
			successorInstance = candidateSibling

			inst.AuditOperation("recover-dead-intermediate-master", failedInstanceKey, fmt.Sprintf("Relocated %d replicas under candidate sibling: %+v; %d errors: %+v", len(relocatedReplicas), candidateSibling.Key, len(errs), errs))
		}
	}
	// Plan A: find a replacement intermediate master in same Data Center
	if candidateSiblingOfIntermediateMaster != nil && candidateSiblingOfIntermediateMaster.DataCenter == intermediateMasterInstance.DataCenter {
		relocateReplicasToCandidateSibling()
	}
	if !recoveryResolved {
		AuditTopologyRecovery(topologyRecovery, fmt.Sprintf("- RecoverDeadIntermediateMaster: will next attempt regrouping of replicas"))
		// Plan B: regroup (we wish to reduce cross-DC replication streams)
		lostReplicas, _, _, _, regroupPromotedReplica, regroupError := inst.RegroupReplicas(failedInstanceKey, true, nil, nil)
		if regroupError != nil {
			topologyRecovery.AddError(regroupError)
			AuditTopologyRecovery(topologyRecovery, fmt.Sprintf("- RecoverDeadIntermediateMaster: regroup failed on: %+v", regroupError))
		}
		if regroupPromotedReplica != nil {
			topologyRecovery.ParticipatingInstanceKeys.AddKey(regroupPromotedReplica.Key)
			if len(lostReplicas) == 0 && regroupError == nil {
				// Seems like the regroup worked flawlessly. The local replica took over all of its siblings.
				// We can consider this host to be the successor.
				successorInstance = regroupPromotedReplica
			}
		}
		// Plan C: try replacement intermediate master in other DC...
		if candidateSiblingOfIntermediateMaster != nil && candidateSiblingOfIntermediateMaster.DataCenter != intermediateMasterInstance.DataCenter {
			AuditTopologyRecovery(topologyRecovery, fmt.Sprintf("- RecoverDeadIntermediateMaster: will next attempt relocating to another DC server"))
			relocateReplicasToCandidateSibling()
		}
	}
	if !recoveryResolved {
		// Do we still have leftovers? some replicas couldn't move? Couldn't regroup? Only left with regroup's resulting leader?
		// nothing moved?
		// We don't care much if regroup made it or not. We prefer that it made it, in which case we only need to relocate up
		// one replica, but the operation is still valid if regroup partially/completely failed. We just promote anything
		// not regrouped.
		// So, match up all that's left, plan D
		AuditTopologyRecovery(topologyRecovery, fmt.Sprintf("- RecoverDeadIntermediateMaster: will next attempt to relocate up from %+v", *failedInstanceKey))

		relocatedReplicas, masterInstance, err, errs := inst.RelocateReplicas(failedInstanceKey, &analysisEntry.AnalyzedInstanceMasterKey, "")
		topologyRecovery.AddErrors(errs)
		topologyRecovery.ParticipatingInstanceKeys.AddKey(analysisEntry.AnalyzedInstanceMasterKey)

		if len(relocatedReplicas) > 0 {
			recoveryResolved = true
			if successorInstance == nil {
				// There could have been a local replica taking over its siblings. We'd like to consider that one as successor.
				successorInstance = masterInstance
			}
			inst.AuditOperation("recover-dead-intermediate-master", failedInstanceKey, fmt.Sprintf("Relocated replicas under: %+v %d errors: %+v", successorInstance.Key, len(errs), errs))
		} else {
			err = log.Errorf("topology_recovery: RecoverDeadIntermediateMaster failed to match up any replica from %+v", *failedInstanceKey)
			topologyRecovery.AddError(err)
		}
	}
	if !recoveryResolved {
		successorInstance = nil
	}
	ResolveRecovery(topologyRecovery, successorInstance)
	return successorInstance, err
}

// checkAndRecoverDeadIntermediateMaster checks a given analysis, decides whether to take action, and possibly takes action
// Returns true when action was taken.
func checkAndRecoverDeadIntermediateMaster(analysisEntry inst.ReplicationAnalysis, candidateInstanceKey *inst.InstanceKey, forceInstanceRecovery bool, skipProcesses bool) (bool, *TopologyRecovery, error) {
	if !(forceInstanceRecovery || analysisEntry.ClusterDetails.HasAutomatedIntermediateMasterRecovery) {
		return false, nil, nil
	}
	topologyRecovery, err := AttemptRecoveryRegistration(&analysisEntry, !forceInstanceRecovery, !forceInstanceRecovery)
	if topologyRecovery == nil {
		AuditTopologyRecovery(topologyRecovery, fmt.Sprintf("- RecoverDeadIntermediateMaster: found an active or recent recovery on %+v. Will not issue another RecoverDeadIntermediateMaster.", analysisEntry.AnalyzedInstanceKey))
		return false, nil, err
	}

	// That's it! We must do recovery!
	recoverDeadIntermediateMasterCounter.Inc(1)
	promotedReplica, err := RecoverDeadIntermediateMaster(topologyRecovery, skipProcesses)
	if promotedReplica != nil {
		// success
		recoverDeadIntermediateMasterSuccessCounter.Inc(1)

		if !skipProcesses {
			// Execute post intermediate-master-failover processes
			topologyRecovery.SuccessorKey = &promotedReplica.Key
			topologyRecovery.SuccessorAlias = promotedReplica.InstanceAlias
			executeProcesses(config.Config.PostIntermediateMasterFailoverProcesses, "PostIntermediateMasterFailoverProcesses", topologyRecovery, false)
		}
	} else {
		recoverDeadIntermediateMasterFailureCounter.Inc(1)
	}
	return true, topologyRecovery, err
}

// RecoverDeadCoMaster recovers a dead co-master, complete logic inside
func RecoverDeadCoMaster(topologyRecovery *TopologyRecovery, skipProcesses bool) (promotedReplica *inst.Instance, lostReplicas [](*inst.Instance), err error) {
	analysisEntry := &topologyRecovery.AnalysisEntry
	failedInstanceKey := &analysisEntry.AnalyzedInstanceKey
	otherCoMasterKey := &analysisEntry.AnalyzedInstanceMasterKey
	otherCoMaster, found, _ := inst.ReadInstance(otherCoMasterKey)
	if otherCoMaster == nil || !found {
		return nil, lostReplicas, topologyRecovery.AddError(log.Errorf("RecoverDeadCoMaster: could not read info for co-master %+v of %+v", *otherCoMasterKey, *failedInstanceKey))
	}
	inst.AuditOperation("recover-dead-co-master", failedInstanceKey, "problem found; will recover")
	if !skipProcesses {
		if err := executeProcesses(config.Config.PreFailoverProcesses, "PreFailoverProcesses", topologyRecovery, true); err != nil {
			return nil, lostReplicas, topologyRecovery.AddError(err)
		}
	}

	AuditTopologyRecovery(topologyRecovery, fmt.Sprintf("RecoverDeadCoMaster: will recover %+v", *failedInstanceKey))

	var coMasterRecoveryType MasterRecoveryType = MasterRecoveryPseudoGTID
	if analysisEntry.OracleGTIDImmediateTopology || analysisEntry.MariaDBGTIDImmediateTopology {
		coMasterRecoveryType = MasterRecoveryGTID
	}

	AuditTopologyRecovery(topologyRecovery, fmt.Sprintf("RecoverDeadCoMaster: coMasterRecoveryType=%+v", coMasterRecoveryType))

	var cannotReplicateReplicas [](*inst.Instance)
	switch coMasterRecoveryType {
	case MasterRecoveryGTID:
		{
			lostReplicas, _, cannotReplicateReplicas, promotedReplica, err = inst.RegroupReplicasGTID(failedInstanceKey, true, nil)
		}
	case MasterRecoveryPseudoGTID:
		{
			lostReplicas, _, _, cannotReplicateReplicas, promotedReplica, err = inst.RegroupReplicasPseudoGTIDIncludingSubReplicasOfBinlogServers(failedInstanceKey, true, nil, &topologyRecovery.PostponedFunctionsContainer)
		}
	}
	topologyRecovery.AddError(err)
	lostReplicas = append(lostReplicas, cannotReplicateReplicas...)

	mustPromoteOtherCoMaster := config.Config.CoMasterRecoveryMustPromoteOtherCoMaster
	if !otherCoMaster.ReadOnly {
		AuditTopologyRecovery(topologyRecovery, fmt.Sprintf("RecoverDeadCoMaster: other co-master %+v is writeable hence has to be promoted", otherCoMaster.Key))
		mustPromoteOtherCoMaster = true
	}
	AuditTopologyRecovery(topologyRecovery, fmt.Sprintf("RecoverDeadCoMaster: mustPromoteOtherCoMaster? %+v", mustPromoteOtherCoMaster))

	if promotedReplica != nil {
		topologyRecovery.ParticipatingInstanceKeys.AddKey(promotedReplica.Key)
		if mustPromoteOtherCoMaster {
			AuditTopologyRecovery(topologyRecovery, fmt.Sprintf("RecoverDeadCoMaster: mustPromoteOtherCoMaster. Verifying that %+v is/can be promoted", *otherCoMasterKey))
			promotedReplica, err = replacePromotedReplicaWithCandidate(topologyRecovery, failedInstanceKey, promotedReplica, otherCoMasterKey)
		} else {
			// We are allowed to promote any server
			promotedReplica, err = replacePromotedReplicaWithCandidate(topologyRecovery, failedInstanceKey, promotedReplica, nil)

			if promotedReplica.DataCenter == otherCoMaster.DataCenter &&
				promotedReplica.PhysicalEnvironment == otherCoMaster.PhysicalEnvironment && false {
				// and _still_ we prefer to promote the co-master! They're in same env & DC so no worries about geo issues!
				promotedReplica, err = replacePromotedReplicaWithCandidate(topologyRecovery, failedInstanceKey, promotedReplica, otherCoMasterKey)
			}
		}
		topologyRecovery.AddError(err)
	}
	if promotedReplica != nil {
		if mustPromoteOtherCoMaster && !promotedReplica.Key.Equals(otherCoMasterKey) {
			topologyRecovery.AddError(log.Errorf("RecoverDeadCoMaster: could not manage to promote other-co-master %+v; was only able to promote %+v; CoMasterRecoveryMustPromoteOtherCoMaster is true, therefore failing", *otherCoMasterKey, promotedReplica.Key))
			promotedReplica = nil
		}
	}
	if promotedReplica != nil {
		topologyRecovery.ParticipatingInstanceKeys.AddKey(promotedReplica.Key)
	}

	// OK, we may have someone promoted. Either this was the other co-master or another replica.
	// Noting down that we DO NOT attempt to set a new co-master topology. We are good with remaining with a single master.
	// I tried solving the "let's promote a replica and create a new co-master setup" but this turns so complex due to various factors.
	// I see this as risky and not worth the questionable benefit.
	// Maybe future me is a smarter person and finds a simple solution. Unlikely. I'm getting dumber.
	//
	// ...
	// Now that we're convinved, take a look at what we can be left with:
	// Say we started with M1<->M2<-S1, with M2 failing, and we promoted S1.
	// We now have M1->S1 (because S1 is promoted), S1->M2 (because that's what it remembers), M2->M1 (because that's what it remembers)
	// !! This is an evil 3-node circle that must be broken.
	// config.Config.ApplyMySQLPromotionAfterMasterFailover, if true, will cause it to break, because we would RESET SLAVE on S1
	// but we want to make sure the circle is broken no matter what.
	// So in the case we promoted not-the-other-co-master, we issue a detach-replica-master-host, which is a reversible operation
	if promotedReplica != nil && !promotedReplica.Key.Equals(otherCoMasterKey) {
		_, err = inst.DetachReplicaMasterHost(&promotedReplica.Key)
		topologyRecovery.AddError(log.Errore(err))
	}

	if promotedReplica != nil && len(lostReplicas) > 0 && config.Config.DetachLostReplicasAfterMasterFailover {
		postponedFunction := func() error {
			AuditTopologyRecovery(topologyRecovery, fmt.Sprintf("- RecoverDeadCoMaster: lost %+v replicas during recovery process; detaching them", len(lostReplicas)))
			for _, replica := range lostReplicas {
				replica := replica
				inst.DetachReplicaOperation(&replica.Key)
			}
			return nil
		}
		topologyRecovery.AddPostponedFunction(postponedFunction, fmt.Sprintf("RecoverDeadCoMaster, detaching %+v replicas", len(lostReplicas)))
	}

	func() error {
		inst.BeginDowntime(inst.NewDowntime(failedInstanceKey, inst.GetMaintenanceOwner(), inst.DowntimeLostInRecoveryMessage, config.LostInRecoveryDowntimeSeconds))
		for _, replica := range lostReplicas {
			replica := replica
			inst.BeginDowntime(inst.NewDowntime(&replica.Key, inst.GetMaintenanceOwner(), inst.DowntimeLostInRecoveryMessage, config.LostInRecoveryDowntimeSeconds))
		}
		return nil
	}()

	return promotedReplica, lostReplicas, err
}

// checkAndRecoverDeadCoMaster checks a given analysis, decides whether to take action, and possibly takes action
// Returns true when action was taken.
func checkAndRecoverDeadCoMaster(analysisEntry inst.ReplicationAnalysis, candidateInstanceKey *inst.InstanceKey, forceInstanceRecovery bool, skipProcesses bool) (bool, *TopologyRecovery, error) {
	failedInstanceKey := &analysisEntry.AnalyzedInstanceKey
	if !(forceInstanceRecovery || analysisEntry.ClusterDetails.HasAutomatedMasterRecovery) {
		return false, nil, nil
	}
	topologyRecovery, err := AttemptRecoveryRegistration(&analysisEntry, !forceInstanceRecovery, !forceInstanceRecovery)
	if topologyRecovery == nil {
		AuditTopologyRecovery(topologyRecovery, fmt.Sprintf("found an active or recent recovery on %+v. Will not issue another RecoverDeadCoMaster.", analysisEntry.AnalyzedInstanceKey))
		return false, nil, err
	}

	// That's it! We must do recovery!
	recoverDeadCoMasterCounter.Inc(1)
	promotedReplica, lostReplicas, err := RecoverDeadCoMaster(topologyRecovery, skipProcesses)
	ResolveRecovery(topologyRecovery, promotedReplica)
	if promotedReplica == nil {
		inst.AuditOperation("recover-dead-co-master", failedInstanceKey, "Failure: no replica promoted.")
	} else {
		inst.AuditOperation("recover-dead-co-master", failedInstanceKey, fmt.Sprintf("promoted: %+v", promotedReplica.Key))
	}
	topologyRecovery.LostReplicas.AddInstances(lostReplicas)
	if promotedReplica != nil {
		// success
		recoverDeadCoMasterSuccessCounter.Inc(1)

		if config.Config.ApplyMySQLPromotionAfterMasterFailover {
			AuditTopologyRecovery(topologyRecovery, fmt.Sprintf("- RecoverDeadMaster: will apply MySQL changes to promoted master"))
			inst.SetReadOnly(&promotedReplica.Key, false)
		}
		if !skipProcesses {
			// Execute post intermediate-master-failover processes
			topologyRecovery.SuccessorKey = &promotedReplica.Key
			topologyRecovery.SuccessorAlias = promotedReplica.InstanceAlias
			executeProcesses(config.Config.PostMasterFailoverProcesses, "PostMasterFailoverProcesses", topologyRecovery, false)
		}
	} else {
		recoverDeadCoMasterFailureCounter.Inc(1)
	}
	return true, topologyRecovery, err
}

// checkAndRecoverUnreachableMasterWithStaleSlaves executes an external process. No other action is taken.
// Returns false.
func checkAndRecoverUnreachableMasterWithStaleSlaves(analysisEntry inst.ReplicationAnalysis, candidateInstanceKey *inst.InstanceKey, forceInstanceRecovery bool, skipProcesses bool) (bool, *TopologyRecovery, error) {
	topologyRecovery, err := AttemptRecoveryRegistration(&analysisEntry, !forceInstanceRecovery, !forceInstanceRecovery)
	if topologyRecovery == nil {
		AuditTopologyRecovery(topologyRecovery, fmt.Sprintf("found an active or recent recovery on %+v. Will not issue another UnreachableMasterWithStaleSlaves.", analysisEntry.AnalyzedInstanceKey))
	} else {
		recoverUnreachableMasterWithStaleSlavesCounter.Inc(1)
		if !skipProcesses {
			err := executeProcesses(config.Config.UnreachableMasterWithStaleSlavesProcesses, "UnreachableMasterWithStaleSlavesProcesses", topologyRecovery, false)
			if err != nil {
				recoverUnreachableMasterWithStaleSlavesFailureCounter.Inc(1)
			} else {
				recoverUnreachableMasterWithStaleSlavesSuccessCounter.Inc(1)
			}
		}
	}
	return false, nil, err
}

// checkAndRecoverGenericProblem is a general-purpose recovery function
func checkAndRecoverGenericProblem(analysisEntry inst.ReplicationAnalysis, candidateInstanceKey *inst.InstanceKey, forceInstanceRecovery bool, skipProcesses bool) (bool, *TopologyRecovery, error) {
	return false, nil, nil
}

// Force a re-read of a topology instance; this is done because we need to substantiate a suspicion
// that we may have a failover scenario. we want to speed up reading the complete picture.
func emergentlyReadTopologyInstance(instanceKey *inst.InstanceKey, analysisCode inst.AnalysisCode) {
	if existsInCacheError := emergencyReadTopologyInstanceMap.Add(instanceKey.StringCode(), true, cache.DefaultExpiration); existsInCacheError != nil {
		// Just recently attempted
		return
	}
	go inst.ExecuteOnTopology(func() {
		inst.ReadTopologyInstance(instanceKey)
		inst.AuditOperation("emergently-read-topology-instance", instanceKey, string(analysisCode))
	})
}

// Force reading of replicas of given instance. This is because we suspect the instance is dead, and want to speed up
// detection of replication failure from its replicas.
func emergentlyReadTopologyInstanceReplicas(instanceKey *inst.InstanceKey, analysisCode inst.AnalysisCode) {
	replicas, err := inst.ReadReplicaInstancesIncludingBinlogServerSubReplicas(instanceKey)
	if err != nil {
		return
	}
	for _, replica := range replicas {
		go emergentlyReadTopologyInstance(&replica.Key, analysisCode)
	}
}

// checkAndExecuteFailureDetectionProcesses tries to register for failure detection and potentially executes
// failure-detection processes.
<<<<<<< HEAD
func checkAndExecuteFailureDetectionProcesses(analysisEntry inst.ReplicationAnalysis, skipProcesses bool) (detectionRegistrationSuccess bool, processesExecutionAttempted bool, err error) {
	if ok, _ := AttemptFailureDetectionRegistration(&analysisEntry); !ok {
		return false, false, nil
=======
func checkAndExecuteFailureDetectionProcesses(analysisEntry inst.ReplicationAnalysis, isActionableRecovery bool, skipProcesses bool) (processesExecutionAttempted bool, err error) {
	if ok, _ := AttemptFailureDetectionRegistration(&analysisEntry, isActionableRecovery); !ok {
		log.Infof("executeCheckAndRecoverFunction: could not register %+v detection on %+v", analysisEntry.Analysis, analysisEntry.AnalyzedInstanceKey)
		return false, nil
>>>>>>> 8fd05ef3
	}
	log.Infof("topology_recovery: detected %+v failure on %+v", analysisEntry.Analysis, analysisEntry.AnalyzedInstanceKey)
	// Execute on-detection processes
	if skipProcesses {
		return true, false, nil
	}
	err = executeProcesses(config.Config.OnFailureDetectionProcesses, "OnFailureDetectionProcesses", NewTopologyRecovery(analysisEntry), true)
	return true, true, err
}

// executeCheckAndRecoverFunction will choose the correct check & recovery function based on analysis.
// It executes the function synchronuously
func executeCheckAndRecoverFunction(analysisEntry inst.ReplicationAnalysis, candidateInstanceKey *inst.InstanceKey, forceInstanceRecovery bool, skipProcesses bool) (recoveryAttempted bool, topologyRecovery *TopologyRecovery, err error) {
	var checkAndRecoverFunction func(analysisEntry inst.ReplicationAnalysis, candidateInstanceKey *inst.InstanceKey, forceInstanceRecovery bool, skipProcesses bool) (recoveryAttempted bool, topologyRecovery *TopologyRecovery, err error) = nil

	isActionableRecovery := false
	switch analysisEntry.Analysis {
	case inst.DeadMaster:
		checkAndRecoverFunction = checkAndRecoverDeadMaster
		isActionableRecovery = true
	case inst.DeadMasterAndSomeSlaves:
		checkAndRecoverFunction = checkAndRecoverDeadMaster
		isActionableRecovery = true
	case inst.DeadIntermediateMaster:
		checkAndRecoverFunction = checkAndRecoverDeadIntermediateMaster
		isActionableRecovery = true
	case inst.DeadIntermediateMasterAndSomeSlaves:
		checkAndRecoverFunction = checkAndRecoverDeadIntermediateMaster
		isActionableRecovery = true
	case inst.DeadIntermediateMasterWithSingleSlaveFailingToConnect:
		checkAndRecoverFunction = checkAndRecoverDeadIntermediateMaster
		isActionableRecovery = true
	case inst.DeadIntermediateMasterAndSlaves:
		checkAndRecoverFunction = checkAndRecoverGenericProblem
	case inst.AllIntermediateMasterSlavesFailingToConnectOrDead:
		checkAndRecoverFunction = checkAndRecoverDeadIntermediateMaster
		isActionableRecovery = true
	case inst.AllIntermediateMasterSlavesNotReplicating:
		checkAndRecoverFunction = nil
	case inst.DeadCoMaster:
		checkAndRecoverFunction = checkAndRecoverDeadCoMaster
		isActionableRecovery = true
	case inst.DeadCoMasterAndSomeSlaves:
		checkAndRecoverFunction = checkAndRecoverDeadCoMaster
		isActionableRecovery = true
	case inst.DeadMasterAndSlaves:
		checkAndRecoverFunction = checkAndRecoverGenericProblem
		go emergentlyReadTopologyInstance(&analysisEntry.AnalyzedInstanceMasterKey, analysisEntry.Analysis)
	case inst.UnreachableMaster:
		checkAndRecoverFunction = checkAndRecoverGenericProblem
		go emergentlyReadTopologyInstanceReplicas(&analysisEntry.AnalyzedInstanceKey, analysisEntry.Analysis)
	case inst.AllMasterSlavesNotReplicating:
		checkAndRecoverFunction = checkAndRecoverGenericProblem
		go emergentlyReadTopologyInstance(&analysisEntry.AnalyzedInstanceKey, analysisEntry.Analysis)
	case inst.AllMasterSlavesNotReplicatingOrDead:
		checkAndRecoverFunction = checkAndRecoverGenericProblem
		go emergentlyReadTopologyInstance(&analysisEntry.AnalyzedInstanceKey, analysisEntry.Analysis)
	case inst.FirstTierSlaveFailingToConnectToMaster:
		go emergentlyReadTopologyInstance(&analysisEntry.AnalyzedInstanceMasterKey, analysisEntry.Analysis)
	case inst.UnreachableMasterWithStaleSlaves:
		checkAndRecoverFunction = checkAndRecoverUnreachableMasterWithStaleSlaves
	}
	// Right now this is mostly causing noise with no clear action.
	// Will revisit this in the future.
	// case inst.AllMasterSlavesStale:
	// 	checkAndRecoverFunction = checkAndRecoverGenericProblem

	if checkAndRecoverFunction == nil {
		// Unhandled problem type
		if analysisEntry.Analysis != inst.NoProblem {
			log.Warningf("executeCheckAndRecoverFunction: ignoring analysisEntry that has no action plan: %+v; key: %+v",
				analysisEntry.Analysis, analysisEntry.AnalyzedInstanceKey)
		}

		return false, nil, nil
	}
	// we have a recovery function; its execution still depends on filters if not disabled.
	log.Infof("executeCheckAndRecoverFunction: proceeding with %+v detection on %+v; isActionable?: %+v; skipProcesses: %+v", analysisEntry.Analysis, analysisEntry.AnalyzedInstanceKey, isActionableRecovery, skipProcesses)

	// At this point we have validated there's a failure scenario for which we have a recovery path.

	// Initiate detection:
<<<<<<< HEAD
	registrationSuccess, _, err := checkAndExecuteFailureDetectionProcesses(analysisEntry, skipProcesses)
	if registrationSuccess {
		if orcraft.IsRaftEnabled() {
			orcraft.PublishCommand("register-failure-detection", analysisEntry)
		}
	}
	if err != nil {
=======
	if _, err := checkAndExecuteFailureDetectionProcesses(analysisEntry, isActionableRecovery, skipProcesses); err != nil {
		log.Errorf("executeCheckAndRecoverFunction: error on failure detection: %+v", err)
>>>>>>> 8fd05ef3
		return false, nil, err
	}
	// We don't mind whether detection really executed the processes or not
	// (it may have been silenced due to previous detection). We only care there's no error.
	log.Infof("executeCheckAndRecoverFunction: proceeding with %+v recovery on %+v; isRecoverable?: %+v; skipProcesses: %+v", analysisEntry.Analysis, analysisEntry.AnalyzedInstanceKey, isActionableRecovery, skipProcesses)

	// We're about to embark on recovery shortly...

	// Check for recovery being disabled globally
	if recoveryDisabledGlobally, err := IsRecoveryDisabled(); err != nil {
		// Unexpected. Shouldn't get this
		log.Errorf("Unable to determine if recovery is disabled globally: %v", err)
	} else if recoveryDisabledGlobally {
		log.Infof("CheckAndRecover: Analysis: %+v, InstanceKey: %+v, candidateInstanceKey: %+v, "+
			"skipProcesses: %v: NOT Recovering host (disabled globally)",
			analysisEntry.Analysis, analysisEntry.AnalyzedInstanceKey, candidateInstanceKey, skipProcesses)
		return false, nil, err
	}

	if orcraft.IsRaftEnabled() {
		// with raft, all nodes can run detection; but only the leader proceeds to failover.
		if !orcraft.IsLeader() {
			log.Infof("CheckAndRecover: Analysis: %+v, InstanceKey: %+v, candidateInstanceKey: %+v, "+
				"skipProcesses: %v: NOT Recovering host (raft non-leader)",
				analysisEntry.Analysis, analysisEntry.AnalyzedInstanceKey, candidateInstanceKey, skipProcesses)
			return false, nil, err
		}
	}

	// Actually attempt recovery:
	recoveryAttempted, topologyRecovery, err = checkAndRecoverFunction(analysisEntry, candidateInstanceKey, forceInstanceRecovery, skipProcesses)
	if !recoveryAttempted {
		return recoveryAttempted, topologyRecovery, err
	}
	if topologyRecovery == nil {
		return recoveryAttempted, topologyRecovery, err
	}
	if b, err := json.Marshal(topologyRecovery); err == nil {
		log.Infof("Topology recovery: %+v", string(b))
	} else {
		log.Infof("Topology recovery: %+v", *topologyRecovery)
	}
	if !skipProcesses {
		if topologyRecovery.SuccessorKey == nil {
			// Execute general unsuccessful post failover processes
			executeProcesses(config.Config.PostUnsuccessfulFailoverProcesses, "PostUnsuccessfulFailoverProcesses", topologyRecovery, false)
		} else {
			// Execute general post failover processes
			inst.EndDowntime(topologyRecovery.SuccessorKey)
			executeProcesses(config.Config.PostFailoverProcesses, "PostFailoverProcesses", topologyRecovery, false)
		}
	}
	AuditTopologyRecovery(topologyRecovery, fmt.Sprintf("Waiting for %d postponed functions", topologyRecovery.PostponedFunctionsContainer.Len()))
	topologyRecovery.Wait()
	AuditTopologyRecovery(topologyRecovery, fmt.Sprintf("Executed %d postponed functions", topologyRecovery.PostponedFunctionsContainer.Len()))
	return recoveryAttempted, topologyRecovery, err
}

// CheckAndRecover is the main entry point for the recovery mechanism
func CheckAndRecover(specificInstance *inst.InstanceKey, candidateInstanceKey *inst.InstanceKey, skipProcesses bool) (recoveryAttempted bool, promotedReplicaKey *inst.InstanceKey, err error) {
	// Allow the analysis to run evern if we don't want to recover
	replicationAnalysis, err := inst.GetReplicationAnalysis("", true, true)
	if err != nil {
		return false, nil, log.Errore(err)
	}
	if *config.RuntimeCLIFlags.Noop {
		log.Infof("--noop provided; will not execute processes")
		skipProcesses = true
	}
	// intentionally iterating entries in random order
	for i := range rand.Perm(len(replicationAnalysis)) {
		analysisEntry := replicationAnalysis[i]
		if specificInstance != nil {
			// We are looking for a specific instance; if this is not the one, skip!
			if !specificInstance.Equals(&analysisEntry.AnalyzedInstanceKey) {
				continue
			}
		}
		if analysisEntry.IsDowntimed && specificInstance == nil {
			// Only recover a downtimed server if explicitly requested
			continue
		}

		if specificInstance != nil {
			// force mode. Keep it synchronuous
			var topologyRecovery *TopologyRecovery
			recoveryAttempted, topologyRecovery, err = executeCheckAndRecoverFunction(analysisEntry, candidateInstanceKey, true, skipProcesses)
			log.Errore(err)
			if topologyRecovery != nil {
				promotedReplicaKey = topologyRecovery.SuccessorKey
			}
		} else {
			go func() {
				_, _, err := executeCheckAndRecoverFunction(analysisEntry, candidateInstanceKey, false, skipProcesses)
				log.Errore(err)
			}()
		}
	}
	return recoveryAttempted, promotedReplicaKey, err
}

// ForceExecuteRecovery can be called to issue a recovery process even if analysis says there is no recovery case.
// The caller of this function injects the type of analysis it wishes the function to assume.
// By calling this function one takes responsibility for one's actions.
func ForceExecuteRecovery(clusterName string, analysisCode inst.AnalysisCode, failedInstanceKey *inst.InstanceKey, candidateInstanceKey *inst.InstanceKey, skipProcesses bool) (recoveryAttempted bool, topologyRecovery *TopologyRecovery, err error) {
	clusterInfo, err := inst.ReadClusterInfo(clusterName)
	if err != nil {
		return recoveryAttempted, topologyRecovery, err
	}

	analysisEntry := inst.ReplicationAnalysis{}

	clusterAnalysisEntries, err := inst.GetReplicationAnalysis(clusterInfo.ClusterName, true, false)
	if err != nil {
		return recoveryAttempted, topologyRecovery, err
	}

	for _, entry := range clusterAnalysisEntries {
		if entry.AnalyzedInstanceKey.Equals(failedInstanceKey) {
			analysisEntry = entry
		}
	}
	analysisEntry.Analysis = analysisCode // we force this analysis
	analysisEntry.ClusterDetails = *clusterInfo
	analysisEntry.AnalyzedInstanceKey = *failedInstanceKey

	return executeCheckAndRecoverFunction(analysisEntry, candidateInstanceKey, true, skipProcesses)
}

// ForceMasterFailover *trusts* master of given cluster is dead and initiates a failover
func ForceMasterFailover(clusterName string) (topologyRecovery *TopologyRecovery, err error) {
	clusterMasters, err := inst.ReadClusterWriteableMaster(clusterName)
	if err != nil {
		return nil, fmt.Errorf("Cannot deduce cluster master for %+v", clusterName)
	}
	if len(clusterMasters) != 1 {
		return nil, fmt.Errorf("Cannot deduce cluster master for %+v", clusterName)
	}
	clusterMaster := clusterMasters[0]

	recoveryAttempted, topologyRecovery, err := ForceExecuteRecovery(clusterName, inst.DeadMaster, &clusterMaster.Key, nil, false)
	if err != nil {
		return nil, err
	}
	if !recoveryAttempted {
		return nil, fmt.Errorf("Unexpected error: recovery not attempted. This should not happen")
	}
	if topologyRecovery == nil {
		return nil, fmt.Errorf("Recovery attempted but with no results. This should not happen")
	}
	if topologyRecovery.SuccessorKey == nil {
		return nil, fmt.Errorf("Recovery attempted yet no replica promoted")
	}
	return topologyRecovery, nil
}

// ForceMasterTakeover *trusts* master of given cluster is dead and fails over to designated instance,
// which has to be its direct child.
func ForceMasterTakeover(clusterName string, destination *inst.Instance) (topologyRecovery *TopologyRecovery, err error) {
	clusterMasters, err := inst.ReadClusterWriteableMaster(clusterName)
	if err != nil {
		return nil, fmt.Errorf("Cannot deduce cluster master for %+v", clusterName)
	}
	if len(clusterMasters) != 1 {
		return nil, fmt.Errorf("Cannot deduce cluster master for %+v", clusterName)
	}
	clusterMaster := clusterMasters[0]

	if !destination.MasterKey.Equals(&clusterMaster.Key) {
		return nil, fmt.Errorf("You may only promote a direct child of the master %+v. The master of %+v is %+v.", clusterMaster.Key, destination.Key, destination.MasterKey)
	}
	log.Infof("Will demote %+v and promote %+v instead", clusterMaster.Key, destination.Key)

	recoveryAttempted, topologyRecovery, err := ForceExecuteRecovery(clusterName, inst.DeadMaster, &clusterMaster.Key, &destination.Key, false)
	if err != nil {
		return nil, err
	}
	if !recoveryAttempted {
		return nil, fmt.Errorf("Unexpected error: recovery not attempted. This should not happen")
	}
	if topologyRecovery == nil {
		return nil, fmt.Errorf("Recovery attempted but with no results. This should not happen")
	}
	if topologyRecovery.SuccessorKey == nil {
		return nil, fmt.Errorf("Recovery attempted yet no replica promoted")
	}
	return topologyRecovery, nil
}

// GracefulMasterTakeover will demote master of existing topology and promote its
// direct replica instead.
// It expects that replica to have no siblings.
// This function is graceful in that it will first lock down the master, then wait
// for the designated replica to catch up with last position.
// It will point old master at the newly promoted master at the correct coordinates, but will not start replication.
func GracefulMasterTakeover(clusterName string) (topologyRecovery *TopologyRecovery, promotedMasterCoordinates *inst.BinlogCoordinates, err error) {
	clusterMasters, err := inst.ReadClusterWriteableMaster(clusterName)
	if err != nil {
		return nil, nil, fmt.Errorf("Cannot deduce cluster master for %+v; error: %+v", clusterName, err)
	}
	if len(clusterMasters) != 1 {
		return nil, nil, fmt.Errorf("Cannot deduce cluster master for %+v. Found %+v potential masters", clusterName, len(clusterMasters))
	}
	clusterMaster := clusterMasters[0]
	if len(clusterMaster.SlaveHosts) == 0 {
		return nil, nil, fmt.Errorf("Master %+v doesn't seem to have replicas", clusterMaster.Key)
	}
	if len(clusterMaster.SlaveHosts) > 1 {
		return nil, nil, fmt.Errorf("GracefulMasterTakeover: master %+v should only have one replica (making the takeover safe and simple), but has %+v. Aborting", clusterMaster.Key, len(clusterMaster.SlaveHosts))
	}

	designatedInstanceKey := &(clusterMaster.SlaveHosts.GetInstanceKeys()[0])
	designatedInstance, err := inst.ReadTopologyInstance(designatedInstanceKey)
	if err != nil {
		return nil, nil, err
	}
	masterOfDesigntaedInstance, err := inst.GetInstanceMaster(designatedInstance)
	if err != nil {
		return nil, nil, err
	}
	if !masterOfDesigntaedInstance.Key.Equals(&clusterMaster.Key) {
		return nil, nil, fmt.Errorf("Sanity check failure. It seems like the designated instance %+v does not replicate from the master %+v (designated instance's master key is %+v). This error is strange. Panicking", designatedInstance.Key, clusterMaster.Key, designatedInstance.MasterKey)
	}
	if !designatedInstance.HasReasonableMaintenanceReplicationLag() {
		return nil, nil, fmt.Errorf("Desginated instance %+v seems to be lagging to much for thie operation. Aborting.", designatedInstance.Key)
	}
	log.Infof("Will demote %+v and promote %+v instead", clusterMaster.Key, designatedInstance.Key)

	replicationUser, replicationPassword, replicationCredentialsError := inst.ReadReplicationCredentials(&designatedInstance.Key)

	if designatedInstance, err = inst.StopSlave(&designatedInstance.Key); err != nil {
		return nil, nil, err
	}
	log.Infof("Will set %+v as read_only", clusterMaster.Key)
	if clusterMaster, err = inst.SetReadOnly(&clusterMaster.Key, true); err != nil {
		return nil, nil, err
	}

	log.Infof("Will advance %+v to master coordinates %+v", designatedInstance.Key, clusterMaster.SelfBinlogCoordinates)
	if designatedInstance, err = inst.StartSlaveUntilMasterCoordinates(&designatedInstance.Key, &clusterMaster.SelfBinlogCoordinates); err != nil {
		return nil, nil, err
	}
	promotedMasterCoordinates = &designatedInstance.SelfBinlogCoordinates

	recoveryAttempted, topologyRecovery, err := ForceExecuteRecovery(clusterName, inst.DeadMaster, &clusterMaster.Key, &designatedInstance.Key, false)
	if err != nil {
		return nil, nil, err
	}
	if !recoveryAttempted {
		return nil, nil, fmt.Errorf("Unexpected error: recovery not attempted. This should not happen")
	}
	if topologyRecovery == nil {
		return nil, nil, fmt.Errorf("Recovery attempted but with no results. This should not happen")
	}
	if topologyRecovery.SuccessorKey == nil {
		return nil, nil, fmt.Errorf("Recovery attempted yet no replica promoted")
	}
	var gitHint inst.OperationGTIDHint = inst.GTIDHintNeutral
	if topologyRecovery.RecoveryType == MasterRecoveryGTID {
		gitHint = inst.GTIDHintForce
	}
	clusterMaster, err = inst.ChangeMasterTo(&clusterMaster.Key, &designatedInstance.Key, promotedMasterCoordinates, false, gitHint)

	if designatedInstance.ReplicationCredentialsAvailable && !clusterMaster.HasReplicationCredentials && replicationCredentialsError == nil {
		_, credentialsErr := inst.ChangeMasterCredentials(&clusterMaster.Key, replicationUser, replicationPassword)
		if err == nil {
			err = credentialsErr
		}
	}

	return topologyRecovery, promotedMasterCoordinates, err
}<|MERGE_RESOLUTION|>--- conflicted
+++ resolved
@@ -1266,16 +1266,9 @@
 
 // checkAndExecuteFailureDetectionProcesses tries to register for failure detection and potentially executes
 // failure-detection processes.
-<<<<<<< HEAD
-func checkAndExecuteFailureDetectionProcesses(analysisEntry inst.ReplicationAnalysis, skipProcesses bool) (detectionRegistrationSuccess bool, processesExecutionAttempted bool, err error) {
-	if ok, _ := AttemptFailureDetectionRegistration(&analysisEntry); !ok {
+func checkAndExecuteFailureDetectionProcesses(analysisEntry inst.ReplicationAnalysis, isActionableRecovery bool, skipProcesses bool) (detectionRegistrationSuccess bool, processesExecutionAttempted bool, err error) {
+	if ok, _ := AttemptFailureDetectionRegistration(&analysisEntry, isActionableRecovery); !ok {
 		return false, false, nil
-=======
-func checkAndExecuteFailureDetectionProcesses(analysisEntry inst.ReplicationAnalysis, isActionableRecovery bool, skipProcesses bool) (processesExecutionAttempted bool, err error) {
-	if ok, _ := AttemptFailureDetectionRegistration(&analysisEntry, isActionableRecovery); !ok {
-		log.Infof("executeCheckAndRecoverFunction: could not register %+v detection on %+v", analysisEntry.Analysis, analysisEntry.AnalyzedInstanceKey)
-		return false, nil
->>>>>>> 8fd05ef3
 	}
 	log.Infof("topology_recovery: detected %+v failure on %+v", analysisEntry.Analysis, analysisEntry.AnalyzedInstanceKey)
 	// Execute on-detection processes
@@ -1358,18 +1351,14 @@
 	// At this point we have validated there's a failure scenario for which we have a recovery path.
 
 	// Initiate detection:
-<<<<<<< HEAD
-	registrationSuccess, _, err := checkAndExecuteFailureDetectionProcesses(analysisEntry, skipProcesses)
+	registrationSuccess, _, err := checkAndExecuteFailureDetectionProcesses(analysisEntry, isActionableRecovery, skipProcesses)
 	if registrationSuccess {
 		if orcraft.IsRaftEnabled() {
 			orcraft.PublishCommand("register-failure-detection", analysisEntry)
 		}
 	}
 	if err != nil {
-=======
-	if _, err := checkAndExecuteFailureDetectionProcesses(analysisEntry, isActionableRecovery, skipProcesses); err != nil {
 		log.Errorf("executeCheckAndRecoverFunction: error on failure detection: %+v", err)
->>>>>>> 8fd05ef3
 		return false, nil, err
 	}
 	// We don't mind whether detection really executed the processes or not
