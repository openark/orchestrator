/*
   Copyright 2014 Outbrain Inc.

   Licensed under the Apache License, Version 2.0 (the "License");
   you may not use this file except in compliance with the License.
   You may obtain a copy of the License at

       http://www.apache.org/licenses/LICENSE-2.0

   Unless required by applicable law or agreed to in writing, software
   distributed under the License is distributed on an "AS IS" BASIS,
   WITHOUT WARRANTIES OR CONDITIONS OF ANY KIND, either express or implied.
   See the License for the specific language governing permissions and
   limitations under the License.
*/

package logic

import (
	"fmt"
	orcraft "github.com/openark/orchestrator/go/raft"
	"math/rand"
	"os"
	"os/signal"
	"sync"
	"sync/atomic"
	"syscall"
	"time"

	"github.com/openark/golib/log"
	"github.com/openark/orchestrator/go/agent"
	"github.com/openark/orchestrator/go/collection"
	"github.com/openark/orchestrator/go/config"
	"github.com/openark/orchestrator/go/discovery"
	"github.com/openark/orchestrator/go/inst"
	"github.com/openark/orchestrator/go/kv"
	ometrics "github.com/openark/orchestrator/go/metrics"
	"github.com/openark/orchestrator/go/process"
	"github.com/openark/orchestrator/go/raft"
	"github.com/openark/orchestrator/go/util"
	"github.com/patrickmn/go-cache"
	"github.com/rcrowley/go-metrics"
	"github.com/sjmudd/stopwatch"
)

const (
	discoveryMetricsName        = "DISCOVERY_METRICS"
	yieldAfterUnhealthyDuration = 5 * config.HealthPollSeconds * time.Second
	fatalAfterUnhealthyDuration = 30 * config.HealthPollSeconds * time.Second
)

// discoveryQueue is a channel of deduplicated instanceKey-s
// that were requested for discovery.  It can be continuously updated
// as discovery process progresses.
var discoveryQueue *discovery.Queue
var snapshotDiscoveryKeys chan inst.InstanceKey
var snapshotDiscoveryKeysMutex sync.Mutex

var discoveriesCounter = metrics.NewCounter()
var failedDiscoveriesCounter = metrics.NewCounter()
var instancePollSecondsExceededCounter = metrics.NewCounter()
var discoveryQueueLengthGauge = metrics.NewGauge()
var discoveryRecentCountGauge = metrics.NewGauge()
var isElectedGauge = metrics.NewGauge()
var isHealthyGauge = metrics.NewGauge()
var isRaftHealthyGauge = metrics.NewGauge()
var isRaftLeaderGauge = metrics.NewGauge()
var discoveryMetrics = collection.CreateOrReturnCollection(discoveryMetricsName)

var isElectedNode int64 = 0

var recentDiscoveryOperationKeys *cache.Cache
var pseudoGTIDPublishCache = cache.New(time.Minute, time.Second)
var kvFoundCache = cache.New(10*time.Minute, time.Minute)

func init() {
	snapshotDiscoveryKeys = make(chan inst.InstanceKey, 10)

	metrics.Register("discoveries.attempt", discoveriesCounter)
	metrics.Register("discoveries.fail", failedDiscoveriesCounter)
	metrics.Register("discoveries.instance_poll_seconds_exceeded", instancePollSecondsExceededCounter)
	metrics.Register("discoveries.queue_length", discoveryQueueLengthGauge)
	metrics.Register("discoveries.recent_count", discoveryRecentCountGauge)
	metrics.Register("elect.is_elected", isElectedGauge)
	metrics.Register("health.is_healthy", isHealthyGauge)
	metrics.Register("raft.is_healthy", isRaftHealthyGauge)
	metrics.Register("raft.is_leader", isRaftLeaderGauge)

	ometrics.OnMetricsTick(func() {
		discoveryQueueLengthGauge.Update(int64(discoveryQueue.QueueLen()))
	})
	ometrics.OnMetricsTick(func() {
		if recentDiscoveryOperationKeys == nil {
			return
		}
		discoveryRecentCountGauge.Update(int64(recentDiscoveryOperationKeys.ItemCount()))
	})
	ometrics.OnMetricsTick(func() {
		isElectedGauge.Update(atomic.LoadInt64(&isElectedNode))
	})
	ometrics.OnMetricsTick(func() {
		isHealthyGauge.Update(atomic.LoadInt64(&process.LastContinousCheckHealthy))
	})
	ometrics.OnMetricsTick(func() {
		var healthy int64
		if orcraft.IsHealthy() {
			healthy = 1
		}
		isRaftHealthyGauge.Update(healthy)
	})
	ometrics.OnMetricsTick(func() {
		isRaftLeaderGauge.Update(atomic.LoadInt64(&isElectedNode))
	})
}

func IsLeader() bool {
	if orcraft.IsRaftEnabled() {
		return orcraft.IsLeader()
	}
	return atomic.LoadInt64(&isElectedNode) == 1
}

func IsLeaderOrActive() bool {
	if orcraft.IsRaftEnabled() {
		return orcraft.IsPartOfQuorum()
	}
	return atomic.LoadInt64(&isElectedNode) == 1
}

// used in several places
func instancePollSecondsDuration() time.Duration {
	return time.Duration(config.Config.InstancePollSeconds) * time.Second
}

// acceptSignals registers for OS signals
func acceptSignals() {
	c := make(chan os.Signal, 1)

	signal.Notify(c, syscall.SIGHUP)
	signal.Notify(c, syscall.SIGTERM)
	go func() {
		for sig := range c {
			switch sig {
			case syscall.SIGHUP:
				log.Infof("Received SIGHUP. Reloading configuration")
				inst.AuditOperation("reload-configuration", nil, "Triggered via SIGHUP")
				config.Reload()
				discoveryMetrics.SetExpirePeriod(time.Duration(config.Config.DiscoveryCollectionRetentionSeconds) * time.Second)
			case syscall.SIGTERM:
				log.Infof("Received SIGTERM. Shutting down orchestrator")
				discoveryMetrics.StopAutoExpiration()
				// probably should poke other go routines to stop cleanly here ...
				inst.AuditOperation("shutdown", nil, "Triggered via SIGTERM")
				os.Exit(0)
			}
		}
	}()
}

// handleDiscoveryRequests iterates the discoveryQueue channel and calls upon
// instance discovery per entry.
func handleDiscoveryRequests() {
	discoveryQueue = discovery.CreateOrReturnQueue("DEFAULT")

	// create a pool of discovery workers
	for i := uint(0); i < config.Config.DiscoveryMaxConcurrency; i++ {
		go func() {
			for {
				instanceKey := discoveryQueue.Consume()
				// Possibly this used to be the elected node, but has
				// been demoted, while still the queue is full.
				if !IsLeaderOrActive() {
					log.Debugf("Node apparently demoted. Skipping discovery of %+v. "+
						"Remaining queue size: %+v", instanceKey, discoveryQueue.QueueLen())
					discoveryQueue.Release(instanceKey)
					continue
				}

				DiscoverInstance(instanceKey)
				discoveryQueue.Release(instanceKey)
			}
		}()
	}
}

// DiscoverInstance will attempt to discover (poll) an instance (unless
// it is already up to date) and will also ensure that its master and
// replicas (if any) are also checked.
func DiscoverInstance(instanceKey inst.InstanceKey) {
	if inst.InstanceIsForgotten(&instanceKey) {
		log.Debugf("discoverInstance: skipping discovery of %+v because it is set to be forgotten", instanceKey)
		return
	}
	if inst.FiltersMatchInstanceKey(&instanceKey, config.Config.DiscoveryIgnoreHostnameFilters) {
		log.Debugf("discoverInstance: skipping discovery of %+v because it matches DiscoveryIgnoreHostnameFilters", instanceKey)
		return
	}

	// create stopwatch entries
	latency := stopwatch.NewNamedStopwatch()
	latency.AddMany([]string{
		"backend",
		"instance",
		"total"})
	latency.Start("total") // start the total stopwatch (not changed anywhere else)

	defer func() {
		latency.Stop("total")
		discoveryTime := latency.Elapsed("total")
		if discoveryTime > instancePollSecondsDuration() {
			instancePollSecondsExceededCounter.Inc(1)
			log.Warningf("discoverInstance exceeded InstancePollSeconds for %+v, took %.4fs", instanceKey, discoveryTime.Seconds())
		}
	}()

	instanceKey.ResolveHostname()
	if !instanceKey.IsValid() {
		return
	}

	// Calculate the expiry period each time as InstancePollSeconds
	// _may_ change during the run of the process (via SIGHUP) and
	// it is not possible to change the cache's default expiry..
	if existsInCacheError := recentDiscoveryOperationKeys.Add(instanceKey.DisplayString(), true, instancePollSecondsDuration()); existsInCacheError != nil {
		// Just recently attempted
		return
	}

	latency.Start("backend")
	instance, found, err := inst.ReadInstance(&instanceKey)
	latency.Stop("backend")
	if found && instance.IsUpToDate && instance.IsLastCheckValid {
		// we've already discovered this one. Skip!
		return
	}

	discoveriesCounter.Inc(1)

	// First we've ever heard of this instance. Continue investigation:
	instance, err = inst.ReadTopologyInstanceBufferable(&instanceKey, config.Config.BufferInstanceWrites, latency)
	// panic can occur (IO stuff). Therefore it may happen
	// that instance is nil. Check it, but first get the timing metrics.
	totalLatency := latency.Elapsed("total")
	backendLatency := latency.Elapsed("backend")
	instanceLatency := latency.Elapsed("instance")

	if instance == nil {
		failedDiscoveriesCounter.Inc(1)
		discoveryMetrics.Append(&discovery.Metric{
			Timestamp:       time.Now(),
			InstanceKey:     instanceKey,
			TotalLatency:    totalLatency,
			BackendLatency:  backendLatency,
			InstanceLatency: instanceLatency,
			Err:             err,
		})
		if util.ClearToLog("discoverInstance", instanceKey.StringCode()) {
			log.Warningf("DiscoverInstance(%+v) instance is nil in %.3fs (Backend: %.3fs, Instance: %.3fs), error=%+v",
				instanceKey,
				totalLatency.Seconds(),
				backendLatency.Seconds(),
				instanceLatency.Seconds(),
				err)
		}
		return
	}

	discoveryMetrics.Append(&discovery.Metric{
		Timestamp:       time.Now(),
		InstanceKey:     instanceKey,
		TotalLatency:    totalLatency,
		BackendLatency:  backendLatency,
		InstanceLatency: instanceLatency,
		Err:             nil,
	})

	if !IsLeaderOrActive() {
		// Maybe this node was elected before, but isn't elected anymore.
		// If not elected, stop drilling up/down the topology
		return
	}

<<<<<<< HEAD
	if instance.InstanceAlias != "" &&
		inst.FiltersMatchInstanceKey(&inst.InstanceKey{Hostname: instance.InstanceAlias, Port: instanceKey.Port}, config.Config.DiscoveryIgnoreHostnameFilters) {

		log.Debugf("discoverInstance: skipping discovery of %+v (alias) because it matches DiscoveryIgnoreHostnameFilters", instance.InstanceAlias)

		var ignoreInstanceKey = &inst.InstanceKey{Hostname: instanceKey.Hostname, Port: instanceKey.Port}

		if !inst.InstanceIsForgotten(ignoreInstanceKey) {
			err := inst.ForgetInstance(ignoreInstanceKey)
			if err != nil {
				log.Fatale(err)
			}
		}
		return
	}

	// Investigate replicas:
	for _, replicaKey := range instance.SlaveHosts.GetInstanceKeys() {
=======
	// Investigate replicas and members of the same replication group:
	for _, replicaKey := range append(instance.ReplicationGroupMembers.GetInstanceKeys(), instance.Replicas.GetInstanceKeys()...) {
>>>>>>> dabfb16f
		replicaKey := replicaKey // not needed? no concurrency here?

		// Avoid noticing some hosts we would otherwise discover
		if inst.FiltersMatchInstanceKey(&replicaKey, config.Config.DiscoveryIgnoreReplicaHostnameFilters) {
			continue
		}

		if replicaKey.IsValid() {
			discoveryQueue.Push(replicaKey)
		}
	}
	// Investigate master:
	if instance.MasterKey.IsValid() {
		if !inst.FiltersMatchInstanceKey(&instance.MasterKey, config.Config.DiscoveryIgnoreMasterHostnameFilters) {
			discoveryQueue.Push(instance.MasterKey)
		}
	}
}

// onHealthTick handles the actions to take to discover/poll instances
func onHealthTick() {
	wasAlreadyElected := IsLeader()

	if orcraft.IsRaftEnabled() {
		if orcraft.IsLeader() {
			atomic.StoreInt64(&isElectedNode, 1)
		} else {
			atomic.StoreInt64(&isElectedNode, 0)
		}
		if process.SinceLastGoodHealthCheck() > yieldAfterUnhealthyDuration {
			log.Errorf("Health test is failing for over %+v seconds. raft yielding", yieldAfterUnhealthyDuration.Seconds())
			orcraft.Yield()
		}
		if process.SinceLastGoodHealthCheck() > fatalAfterUnhealthyDuration {
			orcraft.FatalRaftError(fmt.Errorf("Node is unable to register health. Please check database connnectivity and/or time synchronisation."))
		}
	}
	if !orcraft.IsRaftEnabled() {
		myIsElectedNode, err := process.AttemptElection()
		if err != nil {
			log.Errore(err)
		}
		if myIsElectedNode {
			atomic.StoreInt64(&isElectedNode, 1)
		} else {
			atomic.StoreInt64(&isElectedNode, 0)
		}
		if !myIsElectedNode {
			if electedNode, _, err := process.ElectedNode(); err == nil {
				log.Infof("Not elected as active node; active node: %v; polling", electedNode.Hostname)
			} else {
				log.Infof("Not elected as active node; active node: Unable to determine: %v; polling", err)
			}
		}
	}
	if !IsLeaderOrActive() {
		return
	}
	instanceKeys, err := inst.ReadOutdatedInstanceKeys()
	if err != nil {
		log.Errore(err)
	}

	if !wasAlreadyElected {
		// Just turned to be leader!
		go process.RegisterNode(process.ThisNodeHealth)
		go inst.ExpireMaintenance()
	}

	func() {
		// Normally onHealthTick() shouldn't run concurrently. It is kicked by a ticker.
		// However it _is_ invoked inside a goroutine. I like to be safe here.
		snapshotDiscoveryKeysMutex.Lock()
		defer snapshotDiscoveryKeysMutex.Unlock()

		countSnapshotKeys := len(snapshotDiscoveryKeys)
		for i := 0; i < countSnapshotKeys; i++ {
			instanceKeys = append(instanceKeys, <-snapshotDiscoveryKeys)
		}
	}()
	// avoid any logging unless there's something to be done
	if len(instanceKeys) > 0 {
		for _, instanceKey := range instanceKeys {
			if instanceKey.IsValid() {
				discoveryQueue.Push(instanceKey)
			}
		}
	}
}

// publishDiscoverMasters will publish to raft a discovery request for all known masters.
// This makes for a best-effort keep-in-sync between raft nodes, where some may have
// inconsistent data due to hosts being forgotten, for example.
func publishDiscoverMasters() error {
	instances, err := inst.ReadWriteableClustersMasters()
	if err == nil {
		for _, instance := range instances {
			key := instance.Key
			go orcraft.PublishCommand("discover", key)
		}
	}
	return log.Errore(err)
}

// InjectPseudoGTIDOnWriters will inject a PseudoGTID entry on all writable, accessible,
// supported writers.
func InjectPseudoGTIDOnWriters() error {
	instances, err := inst.ReadWriteableClustersMasters()
	if err != nil {
		return log.Errore(err)
	}
	for i := range rand.Perm(len(instances)) {
		instance := instances[i]
		go func() {
			if injected, _ := inst.CheckAndInjectPseudoGTIDOnWriter(instance); injected {
				clusterName := instance.ClusterName
				if orcraft.IsRaftEnabled() {
					// We prefer not saturating our raft communication. Pseudo-GTID information is
					// OK to be cached for a while.
					if _, found := pseudoGTIDPublishCache.Get(clusterName); !found {
						pseudoGTIDPublishCache.Set(clusterName, true, cache.DefaultExpiration)
						orcraft.PublishCommand("injected-pseudo-gtid", clusterName)
					}
				} else {
					inst.RegisterInjectedPseudoGTID(clusterName)
				}
			}
		}()
	}
	return nil
}

// Write a cluster's master (or all clusters masters) to kv stores.
// This should generally only happen once in a lifetime of a cluster. Otherwise KV
// stores are updated via failovers.
func SubmitMastersToKvStores(clusterName string, force bool) (kvPairs [](*kv.KVPair), submittedCount int, err error) {
	kvPairs, err = inst.GetMastersKVPairs(clusterName)
	log.Debugf("kv.SubmitMastersToKvStores, clusterName: %s, force: %+v: numPairs: %+v", clusterName, force, len(kvPairs))
	if err != nil {
		return kvPairs, submittedCount, log.Errore(err)
	}
	var selectedError error
	var submitKvPairs [](*kv.KVPair)
	for _, kvPair := range kvPairs {
		if !force {
			// !force: Called periodically to auto-populate KV
			// We'd like to avoid some overhead.
			if _, found := kvFoundCache.Get(kvPair.Key); found {
				// Let's not overload database with queries. Let's not overload raft with events.
				continue
			}
			v, found, err := kv.GetValue(kvPair.Key)
			if err == nil && found && v == kvPair.Value {
				// Already has the right value.
				kvFoundCache.Set(kvPair.Key, true, cache.DefaultExpiration)
				continue
			}
		}
		submitKvPairs = append(submitKvPairs, kvPair)
	}
	log.Debugf("kv.SubmitMastersToKvStores: submitKvPairs: %+v", len(submitKvPairs))
	if orcraft.IsRaftEnabled() {
		for _, kvPair := range submitKvPairs {
			_, err := orcraft.PublishCommand("put-key-value", kvPair)
			if err == nil {
				submittedCount++
			} else {
				selectedError = err
			}
		}
	} else {
		err := kv.PutKVPairs(submitKvPairs)
		if err == nil {
			submittedCount += len(submitKvPairs)
		} else {
			selectedError = err
		}
	}
	if err := kv.DistributePairs(kvPairs); err != nil {
		log.Errore(err)
	}
	return kvPairs, submittedCount, log.Errore(selectedError)
}

func injectSeeds(seedOnce *sync.Once) {
	seedOnce.Do(func() {
		for _, seed := range config.Config.DiscoverySeeds {
			instanceKey, err := inst.ParseRawInstanceKey(seed)
			if err == nil {
				inst.InjectSeed(instanceKey)
			} else {
				log.Errorf("Error parsing seed %s: %+v", seed, err)
			}
		}
	})
}

// ContinuousDiscovery starts an asynchronuous infinite discovery process where instances are
// periodically investigated and their status captured, and long since unseen instances are
// purged and forgotten.
func ContinuousDiscovery() {
	log.Infof("continuous discovery: setting up")
	continuousDiscoveryStartTime := time.Now()
	checkAndRecoverWaitPeriod := 3 * instancePollSecondsDuration()
	recentDiscoveryOperationKeys = cache.New(instancePollSecondsDuration(), time.Second)

	inst.LoadHostnameResolveCache()
	go handleDiscoveryRequests()

	healthTick := time.Tick(config.HealthPollSeconds * time.Second)
	instancePollTick := time.Tick(instancePollSecondsDuration())
	caretakingTick := time.Tick(time.Minute)
	raftCaretakingTick := time.Tick(10 * time.Minute)
	recoveryTick := time.Tick(time.Duration(config.RecoveryPollSeconds) * time.Second)
	autoPseudoGTIDTick := time.Tick(time.Duration(config.PseudoGTIDIntervalSeconds) * time.Second)
	var recoveryEntrance int64
	var snapshotTopologiesTick <-chan time.Time
	if config.Config.SnapshotTopologiesIntervalHours > 0 {
		snapshotTopologiesTick = time.Tick(time.Duration(config.Config.SnapshotTopologiesIntervalHours) * time.Hour)
	}

	runCheckAndRecoverOperationsTimeRipe := func() bool {
		return time.Since(continuousDiscoveryStartTime) >= checkAndRecoverWaitPeriod
	}

	var seedOnce sync.Once

	go ometrics.InitMetrics()
	go ometrics.InitGraphiteMetrics()
	go acceptSignals()
	go kv.InitKVStores()
	if config.Config.RaftEnabled {
		if err := orcraft.Setup(NewCommandApplier(), NewSnapshotDataCreatorApplier(), process.ThisHostname); err != nil {
			log.Fatale(err)
		}
		go orcraft.Monitor()
	}

	if *config.RuntimeCLIFlags.GrabElection {
		process.GrabElection()
	}

	log.Infof("continuous discovery: starting")
	for {
		select {
		case <-healthTick:
			go func() {
				onHealthTick()
			}()
		case <-instancePollTick:
			go func() {
				// This tick does NOT do instance poll (these are handled by the oversampling discoveryTick)
				// But rather should invoke such routinely operations that need to be as (or roughly as) frequent
				// as instance poll
				if IsLeaderOrActive() {
					go inst.UpdateClusterAliases()
					go inst.ExpireDowntime()
					go injectSeeds(&seedOnce)
				}
			}()
		case <-autoPseudoGTIDTick:
			go func() {
				if config.Config.AutoPseudoGTID && IsLeader() {
					go InjectPseudoGTIDOnWriters()
				}
			}()
		case <-caretakingTick:
			// Various periodic internal maintenance tasks
			go func() {
				if IsLeaderOrActive() {
					go inst.RecordInstanceCoordinatesHistory()
					go inst.ReviewUnseenInstances()
					go inst.InjectUnseenMasters()

					go inst.ForgetLongUnseenInstances()
					go inst.ForgetLongUnseenClusterAliases()
					go inst.ForgetUnseenInstancesDifferentlyResolved()
					go inst.ForgetExpiredHostnameResolves()
					go inst.DeleteInvalidHostnameResolves()
					go inst.ResolveUnknownMasterHostnameResolves()
					go inst.ExpireMaintenance()
					go inst.ExpireCandidateInstances()
					go inst.ExpireHostnameUnresolve()
					go inst.ExpireClusterDomainName()
					go inst.ExpireAudit()
					go inst.ExpireMasterPositionEquivalence()
					go inst.ExpirePoolInstances()
					go inst.FlushNontrivialResolveCacheToDatabase()
					go inst.ExpireInjectedPseudoGTID()
					go inst.ExpireStaleInstanceBinlogCoordinates()
					go process.ExpireNodesHistory()
					go process.ExpireAccessTokens()
					go process.ExpireAvailableNodes()
					go ExpireFailureDetectionHistory()
					go ExpireTopologyRecoveryHistory()
					go ExpireTopologyRecoveryStepsHistory()

					if runCheckAndRecoverOperationsTimeRipe() && IsLeader() {
						go SubmitMastersToKvStores("", false)
					}
				} else {
					// Take this opportunity to refresh yourself
					go inst.LoadHostnameResolveCache()
				}
			}()
		case <-raftCaretakingTick:
			if orcraft.IsRaftEnabled() && orcraft.IsLeader() {
				go publishDiscoverMasters()
			}
		case <-recoveryTick:
			go func() {
				if IsLeaderOrActive() {
					go ClearActiveFailureDetections()
					go ClearActiveRecoveries()
					go ExpireBlockedRecoveries()
					go AcknowledgeCrashedRecoveries()
					go inst.ExpireInstanceAnalysisChangelog()

					go func() {
						// This function is non re-entrant (it can only be running once at any point in time)
						if atomic.CompareAndSwapInt64(&recoveryEntrance, 0, 1) {
							defer atomic.StoreInt64(&recoveryEntrance, 0)
						} else {
							return
						}
						if runCheckAndRecoverOperationsTimeRipe() {
							CheckAndRecover(nil, nil, false)
						} else {
							log.Debugf("Waiting for %+v seconds to pass before running failure detection/recovery", checkAndRecoverWaitPeriod.Seconds())
						}
					}()
				}
			}()
		case <-snapshotTopologiesTick:
			go func() {
				if IsLeaderOrActive() {
					go inst.SnapshotTopologies()
				}
			}()
		}
	}
}

func pollAgent(hostname string) error {
	polledAgent, err := agent.GetAgent(hostname)
	agent.UpdateAgentLastChecked(hostname)

	if err != nil {
		return log.Errore(err)
	}

	err = agent.UpdateAgentInfo(hostname, polledAgent)
	if err != nil {
		return log.Errore(err)
	}

	return nil
}

// ContinuousAgentsPoll starts an asynchronuous infinite process where agents are
// periodically investigated and their status captured, and long since unseen agents are
// purged and forgotten.
func ContinuousAgentsPoll() {
	log.Infof("Starting continuous agents poll")

	go discoverSeededAgents()

	tick := time.Tick(config.HealthPollSeconds * time.Second)
	caretakingTick := time.Tick(time.Hour)
	for range tick {
		agentsHosts, _ := agent.ReadOutdatedAgentsHosts()
		log.Debugf("outdated agents hosts: %+v", agentsHosts)
		for _, hostname := range agentsHosts {
			go pollAgent(hostname)
		}
		// See if we should also forget agents (lower frequency)
		select {
		case <-caretakingTick:
			agent.ForgetLongUnseenAgents()
			agent.FailStaleSeeds()
		default:
		}
	}
}

func discoverSeededAgents() {
	for seededAgent := range agent.SeededAgents {
		instanceKey := &inst.InstanceKey{Hostname: seededAgent.Hostname, Port: int(seededAgent.MySQLPort)}
		go inst.ReadTopologyInstance(instanceKey)
	}
}<|MERGE_RESOLUTION|>--- conflicted
+++ resolved
@@ -280,7 +280,6 @@
 		return
 	}
 
-<<<<<<< HEAD
 	if instance.InstanceAlias != "" &&
 		inst.FiltersMatchInstanceKey(&inst.InstanceKey{Hostname: instance.InstanceAlias, Port: instanceKey.Port}, config.Config.DiscoveryIgnoreHostnameFilters) {
 
@@ -297,12 +296,8 @@
 		return
 	}
 
-	// Investigate replicas:
-	for _, replicaKey := range instance.SlaveHosts.GetInstanceKeys() {
-=======
 	// Investigate replicas and members of the same replication group:
 	for _, replicaKey := range append(instance.ReplicationGroupMembers.GetInstanceKeys(), instance.Replicas.GetInstanceKeys()...) {
->>>>>>> dabfb16f
 		replicaKey := replicaKey // not needed? no concurrency here?
 
 		// Avoid noticing some hosts we would otherwise discover
