/*
   Copyright 2014 Outbrain Inc.

   Licensed under the Apache License, Version 2.0 (the "License");
   you may not use this file except in compliance with the License.
   You may obtain a copy of the License at

       http://www.apache.org/licenses/LICENSE-2.0

   Unless required by applicable law or agreed to in writing, software
   distributed under the License is distributed on an "AS IS" BASIS,
   WITHOUT WARRANTIES OR CONDITIONS OF ANY KIND, either express or implied.
   See the License for the specific language governing permissions and
   limitations under the License.
*/

package http

import (
	"encoding/json"
	"fmt"
	"net"
	"net/http"
	"strconv"
	"strings"
	"time"

	"github.com/go-martini/martini"
	"github.com/martini-contrib/auth"
	"github.com/martini-contrib/render"

	"github.com/openark/golib/log"
	"github.com/openark/golib/util"

	"github.com/github/orchestrator/go/agent"
	"github.com/github/orchestrator/go/collection"
	"github.com/github/orchestrator/go/config"
	"github.com/github/orchestrator/go/discovery"
	"github.com/github/orchestrator/go/inst"
	"github.com/github/orchestrator/go/logic"
	"github.com/github/orchestrator/go/metrics/query"
	"github.com/github/orchestrator/go/process"
	orcraft "github.com/github/orchestrator/go/raft"
)

// APIResponseCode is an OK/ERROR response code
type APIResponseCode int

const (
	ERROR APIResponseCode = iota
	OK
)

var apiSynonyms = map[string]string{
	"relocate-slaves":            "relocate-replicas",
	"regroup-slaves":             "regroup-replicas",
	"move-up-slaves":             "move-up-replicas",
	"repoint-slaves":             "repoint-replicas",
	"enslave-siblings":           "take-siblings",
	"enslave-master":             "take-master",
	"regroup-slaves-bls":         "regroup-replicas-bls",
	"move-slaves-gtid":           "move-replicas-gtid",
	"regroup-slaves-gtid":        "regroup-replicas-gtid",
	"match-slaves":               "match-replicas",
	"match-up-slaves":            "match-up-replicas",
	"regroup-slaves-pgtid":       "regroup-replicas-pgtid",
	"detach-slave":               "detach-replica",
	"reattach-slave":             "reattach-replica",
	"detach-slave-master-host":   "detach-replica-master-host",
	"reattach-slave-master-host": "reattach-replica-master-host",
	"cluster-osc-slaves":         "cluster-osc-replicas",
	"start-slave":                "start-replica",
	"restart-slave":              "restart-replica",
	"stop-slave":                 "stop-replica",
	"stop-slave-nice":            "stop-replica-nice",
	"reset-slave":                "reset-replica",
	"restart-slave-statements":   "restart-replica-statements",
}

var registeredPaths = []string{}
var emptyInstanceKey inst.InstanceKey

func (this *APIResponseCode) MarshalJSON() ([]byte, error) {
	return json.Marshal(this.String())
}

func (this *APIResponseCode) String() string {
	switch *this {
	case ERROR:
		return "ERROR"
	case OK:
		return "OK"
	}
	return "unknown"
}

// HttpStatus returns the respective HTTP status for this response
func (this *APIResponseCode) HttpStatus() int {
	switch *this {
	case ERROR:
		return http.StatusInternalServerError
	case OK:
		return http.StatusOK
	}
	return http.StatusNotImplemented
}

// APIResponse is a response returned as JSON to various requests.
type APIResponse struct {
	Code    APIResponseCode
	Message string
	Details interface{}
}

func Respond(r render.Render, apiResponse *APIResponse) {
	r.JSON(apiResponse.Code.HttpStatus(), apiResponse)
}

type HttpAPI struct {
	URLPrefix string
}

var API HttpAPI = HttpAPI{}
var discoveryMetrics = collection.CreateOrReturnCollection("DISCOVERY_METRICS")
var queryMetrics = collection.CreateOrReturnCollection("BACKEND_WRITES")
var writeBufferMetrics = collection.CreateOrReturnCollection("WRITE_BUFFER")

func (this *HttpAPI) getInstanceKeyInternal(host string, port string, resolve bool) (inst.InstanceKey, error) {
	var instanceKey *inst.InstanceKey
	var err error
	if resolve {
		instanceKey, err = inst.NewResolveInstanceKeyStrings(host, port)
	} else {
		instanceKey, err = inst.NewRawInstanceKeyStrings(host, port)
	}
	if err != nil {
		return emptyInstanceKey, err
	}
	instanceKey, err = inst.FigureInstanceKey(instanceKey, nil)
	if err != nil {
		return emptyInstanceKey, err
	}
	if instanceKey == nil {
		return emptyInstanceKey, fmt.Errorf("Unexpected nil instanceKey in getInstanceKeyInternal(%+v, %+v, %+v)", host, port, resolve)
	}
	return *instanceKey, nil
}

func (this *HttpAPI) getInstanceKey(host string, port string) (inst.InstanceKey, error) {
	return this.getInstanceKeyInternal(host, port, true)
}

func (this *HttpAPI) getNoResolveInstanceKey(host string, port string) (inst.InstanceKey, error) {
	return this.getInstanceKeyInternal(host, port, false)
}

func getTag(params martini.Params, req *http.Request) (tag *inst.Tag, err error) {
	tagString := req.URL.Query().Get("tag")
	if tagString != "" {
		return inst.ParseTag(tagString)
	}
	return inst.NewTag(params["tagName"], params["tagValue"])
}

func (this *HttpAPI) getBinlogCoordinates(logFile string, logPos string) (inst.BinlogCoordinates, error) {
	coordinates := inst.BinlogCoordinates{LogFile: logFile}
	var err error
	if coordinates.LogPos, err = strconv.ParseInt(logPos, 10, 0); err != nil {
		return coordinates, fmt.Errorf("Invalid logPos: %s", logPos)
	}

	return coordinates, err
}

// InstanceReplicas lists all replicas of given instance
func (this *HttpAPI) InstanceReplicas(params martini.Params, r render.Render, req *http.Request) {
	instanceKey, err := this.getInstanceKey(params["host"], params["port"])

	if err != nil {
		Respond(r, &APIResponse{Code: ERROR, Message: err.Error()})
		return
	}
	replicas, err := inst.ReadReplicaInstances(&instanceKey)

	if err != nil {
		Respond(r, &APIResponse{Code: ERROR, Message: fmt.Sprintf("Cannot read instance: %+v", instanceKey)})
		return
	}
	r.JSON(http.StatusOK, replicas)
}

// Instance reads and returns an instance's details.
func (this *HttpAPI) Instance(params martini.Params, r render.Render, req *http.Request) {
	instanceKey, err := this.getInstanceKey(params["host"], params["port"])

	if err != nil {
		Respond(r, &APIResponse{Code: ERROR, Message: err.Error()})
		return
	}
	instance, found, err := inst.ReadInstance(&instanceKey)
	if (!found) || (err != nil) {
		Respond(r, &APIResponse{Code: ERROR, Message: fmt.Sprintf("Cannot read instance: %+v", instanceKey)})
		return
	}
	r.JSON(http.StatusOK, instance)
}

// AsyncDiscover issues an asynchronous read on an instance. This is
// useful for bulk loads of a new set of instances and will not block
// if the instance is slow to respond or not reachable.
func (this *HttpAPI) AsyncDiscover(params martini.Params, r render.Render, req *http.Request, user auth.User) {
	if !isAuthorizedForAction(req, user) {
		Respond(r, &APIResponse{Code: ERROR, Message: "Unauthorized"})
		return
	}
	instanceKey, err := this.getInstanceKey(params["host"], params["port"])
	if err != nil {
		Respond(r, &APIResponse{Code: ERROR, Message: err.Error()})
		return
	}
	go this.Discover(params, r, req, user)

	Respond(r, &APIResponse{Code: OK, Message: fmt.Sprintf("Asynchronous discovery initiated for Instance: %+v", instanceKey)})
}

// Discover issues a synchronous read on an instance
func (this *HttpAPI) Discover(params martini.Params, r render.Render, req *http.Request, user auth.User) {
	if !isAuthorizedForAction(req, user) {
		Respond(r, &APIResponse{Code: ERROR, Message: "Unauthorized"})
		return
	}
	instanceKey, err := this.getInstanceKey(params["host"], params["port"])
	if err != nil {
		Respond(r, &APIResponse{Code: ERROR, Message: err.Error()})
		return
	}
	instance, err := inst.ReadTopologyInstance(&instanceKey)
	if err != nil {
		Respond(r, &APIResponse{Code: ERROR, Message: err.Error()})
		return
	}

	if orcraft.IsRaftEnabled() {
		orcraft.PublishCommand("discover", instanceKey)
	} else {
		logic.DiscoverInstance(instanceKey)
	}

	Respond(r, &APIResponse{Code: OK, Message: fmt.Sprintf("Instance discovered: %+v", instance.Key), Details: instance})
}

// Refresh synchronuously re-reads a topology instance
func (this *HttpAPI) Refresh(params martini.Params, r render.Render, req *http.Request, user auth.User) {
	if !isAuthorizedForAction(req, user) {
		Respond(r, &APIResponse{Code: ERROR, Message: "Unauthorized"})
		return
	}
	instanceKey, err := this.getInstanceKey(params["host"], params["port"])

	if err != nil {
		Respond(r, &APIResponse{Code: ERROR, Message: err.Error()})
		return
	}

	_, err = inst.RefreshTopologyInstance(&instanceKey)
	if err != nil {
		Respond(r, &APIResponse{Code: ERROR, Message: err.Error()})
		return
	}

	Respond(r, &APIResponse{Code: OK, Message: fmt.Sprintf("Instance refreshed: %+v", instanceKey), Details: instanceKey})
}

// Forget removes an instance entry fro backend database
func (this *HttpAPI) Forget(params martini.Params, r render.Render, req *http.Request, user auth.User) {
	if !isAuthorizedForAction(req, user) {
		Respond(r, &APIResponse{Code: ERROR, Message: "Unauthorized"})
		return
	}
	instanceKey, err := this.getNoResolveInstanceKey(params["host"], params["port"])
	if err != nil {
		Respond(r, &APIResponse{Code: ERROR, Message: err.Error()})
		return
	}

	if orcraft.IsRaftEnabled() {
		_, err = orcraft.PublishCommand("forget", instanceKey)
	} else {
		err = inst.ForgetInstance(&instanceKey)
<<<<<<< HEAD
	}
	if err != nil {
		Respond(r, &APIResponse{Code: ERROR, Message: err.Error()})
		return
	}
=======
	}
	if err != nil {
		Respond(r, &APIResponse{Code: ERROR, Message: err.Error()})
		return
	}
>>>>>>> d9c6e78d
	Respond(r, &APIResponse{Code: OK, Message: fmt.Sprintf("Instance forgotten: %+v", instanceKey), Details: instanceKey})
}

// ForgetCluster forgets all instacnes of a cluster
func (this *HttpAPI) ForgetCluster(params martini.Params, r render.Render, req *http.Request, user auth.User) {
	if !isAuthorizedForAction(req, user) {
		Respond(r, &APIResponse{Code: ERROR, Message: "Unauthorized"})
		return
	}
	clusterName, err := figureClusterName(getClusterHint(params))
	if err != nil {
		Respond(r, &APIResponse{Code: ERROR, Message: fmt.Sprintf("%+v", err)})
		return
	}

	if orcraft.IsRaftEnabled() {
		orcraft.PublishCommand("forget-cluster", clusterName)
	} else {
		inst.ForgetCluster(clusterName)
	}
	Respond(r, &APIResponse{Code: OK, Message: fmt.Sprintf("Cluster forgotten: %+v", clusterName)})
}

// Resolve tries to resolve hostname and then checks to see if port is open on that host.
func (this *HttpAPI) Resolve(params martini.Params, r render.Render, req *http.Request) {
	instanceKey, err := this.getInstanceKey(params["host"], params["port"])

	if err != nil {
		Respond(r, &APIResponse{Code: ERROR, Message: err.Error()})
		return
	}

	if conn, err := net.Dial("tcp", instanceKey.DisplayString()); err == nil {
		conn.Close()
	} else {
		Respond(r, &APIResponse{Code: ERROR, Message: err.Error()})
		return
	}

	Respond(r, &APIResponse{Code: OK, Message: "Instance resolved", Details: instanceKey})
}

// BeginMaintenance begins maintenance mode for given instance
func (this *HttpAPI) BeginMaintenance(params martini.Params, r render.Render, req *http.Request, user auth.User) {
	if !isAuthorizedForAction(req, user) {
		Respond(r, &APIResponse{Code: ERROR, Message: "Unauthorized"})
		return
	}
	instanceKey, err := this.getInstanceKey(params["host"], params["port"])

	if err != nil {
		Respond(r, &APIResponse{Code: ERROR, Message: err.Error()})
		return
	}
	key, err := inst.BeginBoundedMaintenance(&instanceKey, params["owner"], params["reason"], 0, true)
	if err != nil {
		Respond(r, &APIResponse{Code: ERROR, Message: err.Error(), Details: key})
		return
	}

	Respond(r, &APIResponse{Code: OK, Message: fmt.Sprintf("Maintenance begun: %+v", instanceKey), Details: instanceKey})
}

// EndMaintenance terminates maintenance mode
func (this *HttpAPI) EndMaintenance(params martini.Params, r render.Render, req *http.Request, user auth.User) {
	if !isAuthorizedForAction(req, user) {
		Respond(r, &APIResponse{Code: ERROR, Message: "Unauthorized"})
		return
	}
	maintenanceKey, err := strconv.ParseInt(params["maintenanceKey"], 10, 0)
	if err != nil {
		Respond(r, &APIResponse{Code: ERROR, Message: err.Error()})
		return
	}
	_, err = inst.EndMaintenance(maintenanceKey)
	if err != nil {
		Respond(r, &APIResponse{Code: ERROR, Message: err.Error()})
		return
	}

	Respond(r, &APIResponse{Code: OK, Message: fmt.Sprintf("Maintenance ended: %+v", maintenanceKey), Details: maintenanceKey})
}

// EndMaintenanceByInstanceKey terminates maintenance mode for given instance
func (this *HttpAPI) EndMaintenanceByInstanceKey(params martini.Params, r render.Render, req *http.Request, user auth.User) {
	if !isAuthorizedForAction(req, user) {
		Respond(r, &APIResponse{Code: ERROR, Message: "Unauthorized"})
		return
	}
	instanceKey, err := this.getInstanceKey(params["host"], params["port"])

	if err != nil {
		Respond(r, &APIResponse{Code: ERROR, Message: err.Error()})
		return
	}
	_, err = inst.EndMaintenanceByInstanceKey(&instanceKey)
	if err != nil {
		Respond(r, &APIResponse{Code: ERROR, Message: err.Error()})
		return
	}

	Respond(r, &APIResponse{Code: OK, Message: fmt.Sprintf("Maintenance ended: %+v", instanceKey), Details: instanceKey})
}

// EndMaintenanceByInstanceKey terminates maintenance mode for given instance
func (this *HttpAPI) InMaintenance(params martini.Params, r render.Render, req *http.Request, user auth.User) {
	instanceKey, err := this.getInstanceKey(params["host"], params["port"])
	if err != nil {
		Respond(r, &APIResponse{Code: ERROR, Message: err.Error()})
		return
	}
	inMaintenance, err := inst.InMaintenance(&instanceKey)
	if err != nil {
		Respond(r, &APIResponse{Code: ERROR, Message: err.Error()})
		return
	}
	responseDetails := ""
	if inMaintenance {
		responseDetails = instanceKey.StringCode()
	}
	Respond(r, &APIResponse{Code: OK, Message: fmt.Sprintf("%+v", inMaintenance), Details: responseDetails})
}

// Maintenance provides list of instance under active maintenance
func (this *HttpAPI) Maintenance(params martini.Params, r render.Render, req *http.Request) {
	maintenanceList, err := inst.ReadActiveMaintenance()

	if err != nil {
		Respond(r, &APIResponse{Code: ERROR, Message: fmt.Sprintf("%+v", err)})
		return
	}

	r.JSON(http.StatusOK, maintenanceList)
}

// BeginDowntime sets a downtime flag with default duration
func (this *HttpAPI) BeginDowntime(params martini.Params, r render.Render, req *http.Request, user auth.User) {
	if !isAuthorizedForAction(req, user) {
		Respond(r, &APIResponse{Code: ERROR, Message: "Unauthorized"})
		return
	}
	instanceKey, err := this.getInstanceKey(params["host"], params["port"])

	if err != nil {
		Respond(r, &APIResponse{Code: ERROR, Message: err.Error()})
		return
	}

	var durationSeconds int = 0
	if params["duration"] != "" {
		durationSeconds, err = util.SimpleTimeToSeconds(params["duration"])
		if durationSeconds < 0 {
			err = fmt.Errorf("Duration value must be non-negative. Given value: %d", durationSeconds)
		}
		if err != nil {
			Respond(r, &APIResponse{Code: ERROR, Message: err.Error()})
			return
		}
	}
	duration := time.Duration(durationSeconds) * time.Second
	downtime := inst.NewDowntime(&instanceKey, params["owner"], params["reason"], duration)
	if orcraft.IsRaftEnabled() {
		_, err = orcraft.PublishCommand("begin-downtime", downtime)
	} else {
		err = inst.BeginDowntime(downtime)
	}

	if err != nil {
		Respond(r, &APIResponse{Code: ERROR, Message: err.Error(), Details: instanceKey})
		return
	}

	Respond(r, &APIResponse{Code: OK, Message: fmt.Sprintf("Downtime begun: %+v", instanceKey), Details: instanceKey})
}

// EndDowntime terminates downtime (removes downtime flag) for an instance
func (this *HttpAPI) EndDowntime(params martini.Params, r render.Render, req *http.Request, user auth.User) {
	if !isAuthorizedForAction(req, user) {
		Respond(r, &APIResponse{Code: ERROR, Message: "Unauthorized"})
		return
	}
	instanceKey, err := this.getInstanceKey(params["host"], params["port"])

	if err != nil {
		Respond(r, &APIResponse{Code: ERROR, Message: err.Error()})
		return
	}
	if orcraft.IsRaftEnabled() {
		_, err = orcraft.PublishCommand("end-downtime", instanceKey)
	} else {
		_, err = inst.EndDowntime(&instanceKey)
	}
	if err != nil {
		Respond(r, &APIResponse{Code: ERROR, Message: err.Error()})
		return
	}

	Respond(r, &APIResponse{Code: OK, Message: fmt.Sprintf("Downtime ended: %+v", instanceKey), Details: instanceKey})
}

// MoveUp attempts to move an instance up the topology
func (this *HttpAPI) MoveUp(params martini.Params, r render.Render, req *http.Request, user auth.User) {
	if !isAuthorizedForAction(req, user) {
		Respond(r, &APIResponse{Code: ERROR, Message: "Unauthorized"})
		return
	}
	instanceKey, err := this.getInstanceKey(params["host"], params["port"])

	if err != nil {
		Respond(r, &APIResponse{Code: ERROR, Message: err.Error()})
		return
	}
	instance, err := inst.MoveUp(&instanceKey)
	if err != nil {
		Respond(r, &APIResponse{Code: ERROR, Message: err.Error()})
		return
	}

	Respond(r, &APIResponse{Code: OK, Message: fmt.Sprintf("Instance %+v moved up", instanceKey), Details: instance})
}

// MoveUpReplicas attempts to move up all replicas of an instance
func (this *HttpAPI) MoveUpReplicas(params martini.Params, r render.Render, req *http.Request, user auth.User) {
	if !isAuthorizedForAction(req, user) {
		Respond(r, &APIResponse{Code: ERROR, Message: "Unauthorized"})
		return
	}
	instanceKey, err := this.getInstanceKey(params["host"], params["port"])
	if err != nil {
		Respond(r, &APIResponse{Code: ERROR, Message: err.Error()})
		return
	}

	replicas, newMaster, err, errs := inst.MoveUpReplicas(&instanceKey, req.URL.Query().Get("pattern"))
	if err != nil {
		Respond(r, &APIResponse{Code: ERROR, Message: err.Error()})
		return
	}

	Respond(r, &APIResponse{Code: OK, Message: fmt.Sprintf("Moved up %d replicas of %+v below %+v; %d errors: %+v", len(replicas), instanceKey, newMaster.Key, len(errs), errs), Details: replicas})
}

// Repoint positiones a replica under another (or same) master with exact same coordinates.
// Useful for binlog servers
func (this *HttpAPI) Repoint(params martini.Params, r render.Render, req *http.Request, user auth.User) {
	if !isAuthorizedForAction(req, user) {
		Respond(r, &APIResponse{Code: ERROR, Message: "Unauthorized"})
		return
	}
	instanceKey, err := this.getInstanceKey(params["host"], params["port"])
	if err != nil {
		Respond(r, &APIResponse{Code: ERROR, Message: err.Error()})
		return
	}
	belowKey, err := this.getInstanceKey(params["belowHost"], params["belowPort"])
	if err != nil {
		Respond(r, &APIResponse{Code: ERROR, Message: err.Error()})
		return
	}

	instance, err := inst.Repoint(&instanceKey, &belowKey, inst.GTIDHintNeutral)
	if err != nil {
		Respond(r, &APIResponse{Code: ERROR, Message: err.Error()})
		return
	}

	Respond(r, &APIResponse{Code: OK, Message: fmt.Sprintf("Instance %+v repointed below %+v", instanceKey, belowKey), Details: instance})
}

// MoveUpReplicas attempts to move up all replicas of an instance
func (this *HttpAPI) RepointReplicas(params martini.Params, r render.Render, req *http.Request, user auth.User) {
	if !isAuthorizedForAction(req, user) {
		Respond(r, &APIResponse{Code: ERROR, Message: "Unauthorized"})
		return
	}
	instanceKey, err := this.getInstanceKey(params["host"], params["port"])
	if err != nil {
		Respond(r, &APIResponse{Code: ERROR, Message: err.Error()})
		return
	}

	replicas, err, _ := inst.RepointReplicas(&instanceKey, req.URL.Query().Get("pattern"))
	if err != nil {
		Respond(r, &APIResponse{Code: ERROR, Message: err.Error()})
		return
	}

	Respond(r, &APIResponse{Code: OK, Message: fmt.Sprintf("Repointed %d replicas of %+v", len(replicas), instanceKey), Details: replicas})
}

// MakeCoMaster attempts to make an instance co-master with its own master
func (this *HttpAPI) MakeCoMaster(params martini.Params, r render.Render, req *http.Request, user auth.User) {
	if !isAuthorizedForAction(req, user) {
		Respond(r, &APIResponse{Code: ERROR, Message: "Unauthorized"})
		return
	}
	instanceKey, err := this.getInstanceKey(params["host"], params["port"])

	if err != nil {
		Respond(r, &APIResponse{Code: ERROR, Message: err.Error()})
		return
	}
	instance, err := inst.MakeCoMaster(&instanceKey)
	if err != nil {
		Respond(r, &APIResponse{Code: ERROR, Message: err.Error()})
		return
	}

	Respond(r, &APIResponse{Code: OK, Message: fmt.Sprintf("Instance made co-master: %+v", instance.Key), Details: instance})
}

// ResetSlave makes a replica forget about its master, effectively breaking the replication
func (this *HttpAPI) ResetSlave(params martini.Params, r render.Render, req *http.Request, user auth.User) {
	if !isAuthorizedForAction(req, user) {
		Respond(r, &APIResponse{Code: ERROR, Message: "Unauthorized"})
		return
	}
	instanceKey, err := this.getInstanceKey(params["host"], params["port"])

	if err != nil {
		Respond(r, &APIResponse{Code: ERROR, Message: err.Error()})
		return
	}
	instance, err := inst.ResetSlaveOperation(&instanceKey)
	if err != nil {
		Respond(r, &APIResponse{Code: ERROR, Message: err.Error()})
		return
	}

	Respond(r, &APIResponse{Code: OK, Message: fmt.Sprintf("Replica reset on %+v", instance.Key), Details: instance})
}

// DetachReplicaMasterHost detaches a replica from its master by setting an invalid
// (yet revertible) host name
func (this *HttpAPI) DetachReplicaMasterHost(params martini.Params, r render.Render, req *http.Request, user auth.User) {
	if !isAuthorizedForAction(req, user) {
		Respond(r, &APIResponse{Code: ERROR, Message: "Unauthorized"})
		return
	}
	instanceKey, err := this.getInstanceKey(params["host"], params["port"])

	if err != nil {
		Respond(r, &APIResponse{Code: ERROR, Message: err.Error()})
		return
	}
	instance, err := inst.DetachReplicaMasterHost(&instanceKey)
	if err != nil {
		Respond(r, &APIResponse{Code: ERROR, Message: err.Error()})
		return
	}

	Respond(r, &APIResponse{Code: OK, Message: fmt.Sprintf("Replica detached: %+v", instance.Key), Details: instance})
}

// ReattachReplicaMasterHost reverts a detachReplicaMasterHost command
// by resoting the original master hostname in CHANGE MASTER TO
func (this *HttpAPI) ReattachReplicaMasterHost(params martini.Params, r render.Render, req *http.Request, user auth.User) {
	if !isAuthorizedForAction(req, user) {
		Respond(r, &APIResponse{Code: ERROR, Message: "Unauthorized"})
		return
	}
	instanceKey, err := this.getInstanceKey(params["host"], params["port"])

	if err != nil {
		Respond(r, &APIResponse{Code: ERROR, Message: err.Error()})
		return
	}
	instance, err := inst.ReattachReplicaMasterHost(&instanceKey)
	if err != nil {
		Respond(r, &APIResponse{Code: ERROR, Message: err.Error()})
		return
	}

	Respond(r, &APIResponse{Code: OK, Message: fmt.Sprintf("Replica reattached: %+v", instance.Key), Details: instance})
}

// EnableGTID attempts to enable GTID on a replica
func (this *HttpAPI) EnableGTID(params martini.Params, r render.Render, req *http.Request, user auth.User) {
	if !isAuthorizedForAction(req, user) {
		Respond(r, &APIResponse{Code: ERROR, Message: "Unauthorized"})
		return
	}
	instanceKey, err := this.getInstanceKey(params["host"], params["port"])

	if err != nil {
		Respond(r, &APIResponse{Code: ERROR, Message: err.Error()})
		return
	}
	instance, err := inst.EnableGTID(&instanceKey)
	if err != nil {
		Respond(r, &APIResponse{Code: ERROR, Message: err.Error()})
		return
	}

	Respond(r, &APIResponse{Code: OK, Message: fmt.Sprintf("Enabled GTID on %+v", instance.Key), Details: instance})
}

// DisableGTID attempts to disable GTID on a replica, and revert to binlog file:pos
func (this *HttpAPI) DisableGTID(params martini.Params, r render.Render, req *http.Request, user auth.User) {
	if !isAuthorizedForAction(req, user) {
		Respond(r, &APIResponse{Code: ERROR, Message: "Unauthorized"})
		return
	}
	instanceKey, err := this.getInstanceKey(params["host"], params["port"])

	if err != nil {
		Respond(r, &APIResponse{Code: ERROR, Message: err.Error()})
		return
	}
	instance, err := inst.DisableGTID(&instanceKey)
	if err != nil {
		Respond(r, &APIResponse{Code: ERROR, Message: err.Error()})
		return
	}

	Respond(r, &APIResponse{Code: OK, Message: fmt.Sprintf("Disabled GTID on %+v", instance.Key), Details: instance})
}

// LocateErrantGTID identifies the binlog positions for errant GTIDs on an instance
func (this *HttpAPI) LocateErrantGTID(params martini.Params, r render.Render, req *http.Request, user auth.User) {
	instanceKey, err := this.getInstanceKey(params["host"], params["port"])

	if err != nil {
		Respond(r, &APIResponse{Code: ERROR, Message: err.Error()})
		return
	}
	errantBinlogs, err := inst.LocateErrantGTID(&instanceKey)
	if err != nil {
		Respond(r, &APIResponse{Code: ERROR, Message: err.Error()})
		return
	}
	Respond(r, &APIResponse{Code: OK, Message: fmt.Sprintf("located errant GTID"), Details: errantBinlogs})
}

// ErrantGTIDResetMaster removes errant transactions on a server by way of RESET MASTER
func (this *HttpAPI) ErrantGTIDResetMaster(params martini.Params, r render.Render, req *http.Request, user auth.User) {
	if !isAuthorizedForAction(req, user) {
		Respond(r, &APIResponse{Code: ERROR, Message: "Unauthorized"})
		return
	}
	instanceKey, err := this.getInstanceKey(params["host"], params["port"])

	if err != nil {
		Respond(r, &APIResponse{Code: ERROR, Message: err.Error()})
		return
	}
	instance, err := inst.ErrantGTIDResetMaster(&instanceKey)
	if err != nil {
		Respond(r, &APIResponse{Code: ERROR, Message: err.Error()})
		return
	}

	Respond(r, &APIResponse{Code: OK, Message: fmt.Sprintf("Removed errant GTID on %+v and issued a RESET MASTER", instance.Key), Details: instance})
}

// ErrantGTIDInjectEmpty removes errant transactions by injecting and empty transaction on the cluster's master
func (this *HttpAPI) ErrantGTIDInjectEmpty(params martini.Params, r render.Render, req *http.Request, user auth.User) {
	if !isAuthorizedForAction(req, user) {
		Respond(r, &APIResponse{Code: ERROR, Message: "Unauthorized"})
		return
	}
	instanceKey, err := this.getInstanceKey(params["host"], params["port"])

	if err != nil {
		Respond(r, &APIResponse{Code: ERROR, Message: err.Error()})
		return
	}
	instance, clusterMaster, countInjectedTransactions, err := inst.ErrantGTIDInjectEmpty(&instanceKey)
	if err != nil {
		Respond(r, &APIResponse{Code: ERROR, Message: err.Error()})
		return
	}

	Respond(r, &APIResponse{Code: OK, Message: fmt.Sprintf("Have injected %+v transactions on cluster master %+v", countInjectedTransactions, clusterMaster.Key), Details: instance})
}

// MoveBelow attempts to move an instance below its supposed sibling
func (this *HttpAPI) MoveBelow(params martini.Params, r render.Render, req *http.Request, user auth.User) {
	if !isAuthorizedForAction(req, user) {
		Respond(r, &APIResponse{Code: ERROR, Message: "Unauthorized"})
		return
	}
	instanceKey, err := this.getInstanceKey(params["host"], params["port"])
	if err != nil {
		Respond(r, &APIResponse{Code: ERROR, Message: err.Error()})
		return
	}
	siblingKey, err := this.getInstanceKey(params["siblingHost"], params["siblingPort"])
	if err != nil {
		Respond(r, &APIResponse{Code: ERROR, Message: err.Error()})
		return
	}

	instance, err := inst.MoveBelow(&instanceKey, &siblingKey)
	if err != nil {
		Respond(r, &APIResponse{Code: ERROR, Message: err.Error()})
		return
	}

	Respond(r, &APIResponse{Code: OK, Message: fmt.Sprintf("Instance %+v moved below %+v", instanceKey, siblingKey), Details: instance})
}

// MoveBelowGTID attempts to move an instance below another, via GTID
func (this *HttpAPI) MoveBelowGTID(params martini.Params, r render.Render, req *http.Request, user auth.User) {
	if !isAuthorizedForAction(req, user) {
		Respond(r, &APIResponse{Code: ERROR, Message: "Unauthorized"})
		return
	}
	instanceKey, err := this.getInstanceKey(params["host"], params["port"])
	if err != nil {
		Respond(r, &APIResponse{Code: ERROR, Message: err.Error()})
		return
	}
	belowKey, err := this.getInstanceKey(params["belowHost"], params["belowPort"])
	if err != nil {
		Respond(r, &APIResponse{Code: ERROR, Message: err.Error()})
		return
	}

	instance, err := inst.MoveBelowGTID(&instanceKey, &belowKey)
	if err != nil {
		Respond(r, &APIResponse{Code: ERROR, Message: err.Error()})
		return
	}

	Respond(r, &APIResponse{Code: OK, Message: fmt.Sprintf("Instance %+v moved below %+v via GTID", instanceKey, belowKey), Details: instance})
}

// MoveReplicasGTID attempts to move an instance below another, via GTID
func (this *HttpAPI) MoveReplicasGTID(params martini.Params, r render.Render, req *http.Request, user auth.User) {
	if !isAuthorizedForAction(req, user) {
		Respond(r, &APIResponse{Code: ERROR, Message: "Unauthorized"})
		return
	}
	instanceKey, err := this.getInstanceKey(params["host"], params["port"])
	if err != nil {
		Respond(r, &APIResponse{Code: ERROR, Message: err.Error()})
		return
	}
	belowKey, err := this.getInstanceKey(params["belowHost"], params["belowPort"])
	if err != nil {
		Respond(r, &APIResponse{Code: ERROR, Message: err.Error()})
		return
	}

	movedReplicas, _, err, errs := inst.MoveReplicasGTID(&instanceKey, &belowKey, req.URL.Query().Get("pattern"))
	if err != nil {
		Respond(r, &APIResponse{Code: ERROR, Message: err.Error()})
		return
	}

	Respond(r, &APIResponse{Code: OK, Message: fmt.Sprintf("Moved %d replicas of %+v below %+v via GTID; %d errors: %+v", len(movedReplicas), instanceKey, belowKey, len(errs), errs), Details: belowKey})
}

// TakeSiblings
func (this *HttpAPI) TakeSiblings(params martini.Params, r render.Render, req *http.Request, user auth.User) {
	if !isAuthorizedForAction(req, user) {
		Respond(r, &APIResponse{Code: ERROR, Message: "Unauthorized"})
		return
	}
	instanceKey, err := this.getInstanceKey(params["host"], params["port"])
	if err != nil {
		Respond(r, &APIResponse{Code: ERROR, Message: err.Error()})
		return
	}

	instance, count, err := inst.TakeSiblings(&instanceKey)
	if err != nil {
		Respond(r, &APIResponse{Code: ERROR, Message: err.Error()})
		return
	}

	Respond(r, &APIResponse{Code: OK, Message: fmt.Sprintf("Took %d siblings of %+v", count, instanceKey), Details: instance})
}

// TakeMaster
func (this *HttpAPI) TakeMaster(params martini.Params, r render.Render, req *http.Request, user auth.User) {
	if !isAuthorizedForAction(req, user) {
		Respond(r, &APIResponse{Code: ERROR, Message: "Unauthorized"})
		return
	}
	instanceKey, err := this.getInstanceKey(params["host"], params["port"])
	if err != nil {
		Respond(r, &APIResponse{Code: ERROR, Message: err.Error()})
		return
	}

	instance, err := inst.TakeMaster(&instanceKey, false)
	if err != nil {
		Respond(r, &APIResponse{Code: ERROR, Message: err.Error()})
		return
	}

	Respond(r, &APIResponse{Code: OK, Message: fmt.Sprintf("%+v took its master", instanceKey), Details: instance})
}

// RelocateBelow attempts to move an instance below another, orchestrator choosing the best (potentially multi-step)
// relocation method
func (this *HttpAPI) RelocateBelow(params martini.Params, r render.Render, req *http.Request, user auth.User) {
	if !isAuthorizedForAction(req, user) {
		Respond(r, &APIResponse{Code: ERROR, Message: "Unauthorized"})
		return
	}
	instanceKey, err := this.getInstanceKey(params["host"], params["port"])
	if err != nil {
		Respond(r, &APIResponse{Code: ERROR, Message: err.Error()})
		return
	}
	belowKey, err := this.getInstanceKey(params["belowHost"], params["belowPort"])
	if err != nil {
		Respond(r, &APIResponse{Code: ERROR, Message: err.Error()})
		return
	}

	instance, err := inst.RelocateBelow(&instanceKey, &belowKey)
	if err != nil {
		Respond(r, &APIResponse{Code: ERROR, Message: err.Error()})
		return
	}

	Respond(r, &APIResponse{Code: OK, Message: fmt.Sprintf("Instance %+v relocated below %+v", instanceKey, belowKey), Details: instance})
}

// Relocates attempts to smartly relocate replicas of a given instance below another
func (this *HttpAPI) RelocateReplicas(params martini.Params, r render.Render, req *http.Request, user auth.User) {
	if !isAuthorizedForAction(req, user) {
		Respond(r, &APIResponse{Code: ERROR, Message: "Unauthorized"})
		return
	}
	instanceKey, err := this.getInstanceKey(params["host"], params["port"])
	if err != nil {
		Respond(r, &APIResponse{Code: ERROR, Message: err.Error()})
		return
	}
	belowKey, err := this.getInstanceKey(params["belowHost"], params["belowPort"])
	if err != nil {
		Respond(r, &APIResponse{Code: ERROR, Message: err.Error()})
		return
	}

	replicas, _, err, errs := inst.RelocateReplicas(&instanceKey, &belowKey, req.URL.Query().Get("pattern"))
	if err != nil {
		Respond(r, &APIResponse{Code: ERROR, Message: err.Error()})
		return
	}

	Respond(r, &APIResponse{Code: OK, Message: fmt.Sprintf("Relocated %d replicas of %+v below %+v; %d errors: %+v", len(replicas), instanceKey, belowKey, len(errs), errs), Details: replicas})
}

// MoveEquivalent attempts to move an instance below another, baseed on known equivalence master coordinates
func (this *HttpAPI) MoveEquivalent(params martini.Params, r render.Render, req *http.Request, user auth.User) {
	if !isAuthorizedForAction(req, user) {
		Respond(r, &APIResponse{Code: ERROR, Message: "Unauthorized"})
		return
	}
	instanceKey, err := this.getInstanceKey(params["host"], params["port"])
	if err != nil {
		Respond(r, &APIResponse{Code: ERROR, Message: err.Error()})
		return
	}
	belowKey, err := this.getInstanceKey(params["belowHost"], params["belowPort"])
	if err != nil {
		Respond(r, &APIResponse{Code: ERROR, Message: err.Error()})
		return
	}

	instance, err := inst.MoveEquivalent(&instanceKey, &belowKey)
	if err != nil {
		Respond(r, &APIResponse{Code: ERROR, Message: err.Error()})
		return
	}

	Respond(r, &APIResponse{Code: OK, Message: fmt.Sprintf("Instance %+v relocated via equivalence coordinates below %+v", instanceKey, belowKey), Details: instance})
}

// LastPseudoGTID attempts to find the last pseugo-gtid entry in an instance
func (this *HttpAPI) LastPseudoGTID(params martini.Params, r render.Render, req *http.Request, user auth.User) {
	if !isAuthorizedForAction(req, user) {
		Respond(r, &APIResponse{Code: ERROR, Message: "Unauthorized"})
		return
	}
	instanceKey, err := this.getInstanceKey(params["host"], params["port"])
	if err != nil {
		Respond(r, &APIResponse{Code: ERROR, Message: err.Error()})
		return
	}

	instance, found, err := inst.ReadInstance(&instanceKey)
	if err != nil {
		Respond(r, &APIResponse{Code: ERROR, Message: err.Error()})
		return
	}
	if instance == nil || !found {
		Respond(r, &APIResponse{Code: ERROR, Message: fmt.Sprintf("Instance not found: %+v", instanceKey)})
		return
	}
	coordinates, text, err := inst.FindLastPseudoGTIDEntry(instance, instance.RelaylogCoordinates, nil, false, nil)
	if err != nil {
		Respond(r, &APIResponse{Code: ERROR, Message: err.Error()})
		return
	}

	if err != nil {
		Respond(r, &APIResponse{Code: ERROR, Message: err.Error()})
		return
	}

	Respond(r, &APIResponse{Code: OK, Message: fmt.Sprintf("%+v", *coordinates), Details: text})
}

// MatchBelow attempts to move an instance below another via pseudo GTID matching of binlog entries
func (this *HttpAPI) MatchBelow(params martini.Params, r render.Render, req *http.Request, user auth.User) {
	if !isAuthorizedForAction(req, user) {
		Respond(r, &APIResponse{Code: ERROR, Message: "Unauthorized"})
		return
	}
	instanceKey, err := this.getInstanceKey(params["host"], params["port"])
	if err != nil {
		Respond(r, &APIResponse{Code: ERROR, Message: err.Error()})
		return
	}
	belowKey, err := this.getInstanceKey(params["belowHost"], params["belowPort"])
	if err != nil {
		Respond(r, &APIResponse{Code: ERROR, Message: err.Error()})
		return
	}

	instance, matchedCoordinates, err := inst.MatchBelow(&instanceKey, &belowKey, true)
	if err != nil {
		Respond(r, &APIResponse{Code: ERROR, Message: err.Error()})
		return
	}

	Respond(r, &APIResponse{Code: OK, Message: fmt.Sprintf("Instance %+v matched below %+v at %+v", instanceKey, belowKey, *matchedCoordinates), Details: instance})
}

// MatchBelow attempts to move an instance below another via pseudo GTID matching of binlog entries
func (this *HttpAPI) MatchUp(params martini.Params, r render.Render, req *http.Request, user auth.User) {
	if !isAuthorizedForAction(req, user) {
		Respond(r, &APIResponse{Code: ERROR, Message: "Unauthorized"})
		return
	}
	instanceKey, err := this.getInstanceKey(params["host"], params["port"])
	if err != nil {
		Respond(r, &APIResponse{Code: ERROR, Message: err.Error()})
		return
	}

	instance, matchedCoordinates, err := inst.MatchUp(&instanceKey, true)
	if err != nil {
		Respond(r, &APIResponse{Code: ERROR, Message: err.Error()})
		return
	}

	Respond(r, &APIResponse{Code: OK, Message: fmt.Sprintf("Instance %+v matched up at %+v", instanceKey, *matchedCoordinates), Details: instance})
}

// MultiMatchReplicas attempts to match all replicas of a given instance below another, efficiently
func (this *HttpAPI) MultiMatchReplicas(params martini.Params, r render.Render, req *http.Request, user auth.User) {
	if !isAuthorizedForAction(req, user) {
		Respond(r, &APIResponse{Code: ERROR, Message: "Unauthorized"})
		return
	}
	instanceKey, err := this.getInstanceKey(params["host"], params["port"])
	if err != nil {
		Respond(r, &APIResponse{Code: ERROR, Message: err.Error()})
		return
	}
	belowKey, err := this.getInstanceKey(params["belowHost"], params["belowPort"])
	if err != nil {
		Respond(r, &APIResponse{Code: ERROR, Message: err.Error()})
		return
	}

	replicas, newMaster, err, errs := inst.MultiMatchReplicas(&instanceKey, &belowKey, req.URL.Query().Get("pattern"))
	if err != nil {
		Respond(r, &APIResponse{Code: ERROR, Message: err.Error()})
		return
	}

	Respond(r, &APIResponse{Code: OK, Message: fmt.Sprintf("Matched %d replicas of %+v below %+v; %d errors: %+v", len(replicas), instanceKey, newMaster.Key, len(errs), errs), Details: newMaster.Key})
}

// MatchUpReplicas attempts to match up all replicas of an instance
func (this *HttpAPI) MatchUpReplicas(params martini.Params, r render.Render, req *http.Request, user auth.User) {
	if !isAuthorizedForAction(req, user) {
		Respond(r, &APIResponse{Code: ERROR, Message: "Unauthorized"})
		return
	}
	instanceKey, err := this.getInstanceKey(params["host"], params["port"])
	if err != nil {
		Respond(r, &APIResponse{Code: ERROR, Message: err.Error()})
		return
	}

	replicas, newMaster, err, errs := inst.MatchUpReplicas(&instanceKey, req.URL.Query().Get("pattern"))
	if err != nil {
		Respond(r, &APIResponse{Code: ERROR, Message: err.Error()})
		return
	}

	Respond(r, &APIResponse{Code: OK, Message: fmt.Sprintf("Matched up %d replicas of %+v below %+v; %d errors: %+v", len(replicas), instanceKey, newMaster.Key, len(errs), errs), Details: newMaster.Key})
}

// RegroupReplicas attempts to pick a replica of a given instance and make it take its siblings, using any
// method possible (GTID, Pseudo-GTID, binlog servers)
func (this *HttpAPI) RegroupReplicas(params martini.Params, r render.Render, req *http.Request, user auth.User) {
	if !isAuthorizedForAction(req, user) {
		Respond(r, &APIResponse{Code: ERROR, Message: "Unauthorized"})
		return
	}
	instanceKey, err := this.getInstanceKey(params["host"], params["port"])
	if err != nil {
		Respond(r, &APIResponse{Code: ERROR, Message: err.Error()})
		return
	}

	lostReplicas, equalReplicas, aheadReplicas, cannotReplicateReplicas, promotedReplica, err := inst.RegroupReplicas(&instanceKey, false, nil, nil)
	lostReplicas = append(lostReplicas, cannotReplicateReplicas...)
	if err != nil {
		Respond(r, &APIResponse{Code: ERROR, Message: err.Error()})
		return
	}

	Respond(r, &APIResponse{Code: OK, Message: fmt.Sprintf("promoted replica: %s, lost: %d, trivial: %d, pseudo-gtid: %d",
		promotedReplica.Key.DisplayString(), len(lostReplicas), len(equalReplicas), len(aheadReplicas)), Details: promotedReplica.Key})
}

// RegroupReplicas attempts to pick a replica of a given instance and make it take its siblings, efficiently,
// using pseudo-gtid if necessary
func (this *HttpAPI) RegroupReplicasPseudoGTID(params martini.Params, r render.Render, req *http.Request, user auth.User) {
	if !isAuthorizedForAction(req, user) {
		Respond(r, &APIResponse{Code: ERROR, Message: "Unauthorized"})
		return
	}
	instanceKey, err := this.getInstanceKey(params["host"], params["port"])
	if err != nil {
		Respond(r, &APIResponse{Code: ERROR, Message: err.Error()})
		return
	}

	lostReplicas, equalReplicas, aheadReplicas, cannotReplicateReplicas, promotedReplica, err := inst.RegroupReplicasPseudoGTID(&instanceKey, false, nil, nil, nil)
	lostReplicas = append(lostReplicas, cannotReplicateReplicas...)

	if err != nil {
		Respond(r, &APIResponse{Code: ERROR, Message: err.Error()})
		return
	}

	Respond(r, &APIResponse{Code: OK, Message: fmt.Sprintf("promoted replica: %s, lost: %d, trivial: %d, pseudo-gtid: %d",
		promotedReplica.Key.DisplayString(), len(lostReplicas), len(equalReplicas), len(aheadReplicas)), Details: promotedReplica.Key})
}

// RegroupReplicasGTID attempts to pick a replica of a given instance and make it take its siblings, efficiently, using GTID
func (this *HttpAPI) RegroupReplicasGTID(params martini.Params, r render.Render, req *http.Request, user auth.User) {
	if !isAuthorizedForAction(req, user) {
		Respond(r, &APIResponse{Code: ERROR, Message: "Unauthorized"})
		return
	}
	instanceKey, err := this.getInstanceKey(params["host"], params["port"])
	if err != nil {
		Respond(r, &APIResponse{Code: ERROR, Message: err.Error()})
		return
	}

	lostReplicas, movedReplicas, cannotReplicateReplicas, promotedReplica, err := inst.RegroupReplicasGTID(&instanceKey, false, nil, nil, nil)
	lostReplicas = append(lostReplicas, cannotReplicateReplicas...)

	if err != nil {
		Respond(r, &APIResponse{Code: ERROR, Message: err.Error()})
		return
	}

	Respond(r, &APIResponse{Code: OK, Message: fmt.Sprintf("promoted replica: %s, lost: %d, moved: %d",
		promotedReplica.Key.DisplayString(), len(lostReplicas), len(movedReplicas)), Details: promotedReplica.Key})
}

// RegroupReplicasBinlogServers attempts to pick a replica of a given instance and make it take its siblings, efficiently, using GTID
func (this *HttpAPI) RegroupReplicasBinlogServers(params martini.Params, r render.Render, req *http.Request, user auth.User) {
	if !isAuthorizedForAction(req, user) {
		Respond(r, &APIResponse{Code: ERROR, Message: "Unauthorized"})
		return
	}
	instanceKey, err := this.getInstanceKey(params["host"], params["port"])
	if err != nil {
		Respond(r, &APIResponse{Code: ERROR, Message: err.Error()})
		return
	}

	_, promotedBinlogServer, err := inst.RegroupReplicasBinlogServers(&instanceKey, false)

	if err != nil {
		Respond(r, &APIResponse{Code: ERROR, Message: err.Error()})
		return
	}

	Respond(r, &APIResponse{Code: OK, Message: fmt.Sprintf("promoted binlog server: %s",
		promotedBinlogServer.Key.DisplayString()), Details: promotedBinlogServer.Key})
}

// MakeMaster attempts to make the given instance a master, and match its siblings to be its replicas
func (this *HttpAPI) MakeMaster(params martini.Params, r render.Render, req *http.Request, user auth.User) {
	if !isAuthorizedForAction(req, user) {
		Respond(r, &APIResponse{Code: ERROR, Message: "Unauthorized"})
		return
	}
	instanceKey, err := this.getInstanceKey(params["host"], params["port"])
	if err != nil {
		Respond(r, &APIResponse{Code: ERROR, Message: err.Error()})
		return
	}

	instance, err := inst.MakeMaster(&instanceKey)
	if err != nil {
		Respond(r, &APIResponse{Code: ERROR, Message: err.Error()})
		return
	}

	Respond(r, &APIResponse{Code: OK, Message: fmt.Sprintf("Instance %+v now made master", instanceKey), Details: instance})
}

// MakeLocalMaster attempts to make the given instance a local master: take over its master by
// enslaving its siblings and replicating from its grandparent.
func (this *HttpAPI) MakeLocalMaster(params martini.Params, r render.Render, req *http.Request, user auth.User) {
	if !isAuthorizedForAction(req, user) {
		Respond(r, &APIResponse{Code: ERROR, Message: "Unauthorized"})
		return
	}
	instanceKey, err := this.getInstanceKey(params["host"], params["port"])
	if err != nil {
		Respond(r, &APIResponse{Code: ERROR, Message: err.Error()})
		return
	}

	instance, err := inst.MakeLocalMaster(&instanceKey)
	if err != nil {
		Respond(r, &APIResponse{Code: ERROR, Message: err.Error()})
		return
	}

	Respond(r, &APIResponse{Code: OK, Message: fmt.Sprintf("Instance %+v now made local master", instanceKey), Details: instance})
}

// SkipQuery skips a single query on a failed replication instance
func (this *HttpAPI) SkipQuery(params martini.Params, r render.Render, req *http.Request, user auth.User) {
	if !isAuthorizedForAction(req, user) {
		Respond(r, &APIResponse{Code: ERROR, Message: "Unauthorized"})
		return
	}
	instanceKey, err := this.getInstanceKey(params["host"], params["port"])

	if err != nil {
		Respond(r, &APIResponse{Code: ERROR, Message: err.Error()})
		return
	}
	instance, err := inst.SkipQuery(&instanceKey)
	if err != nil {
		Respond(r, &APIResponse{Code: ERROR, Message: err.Error()})
		return
	}

	Respond(r, &APIResponse{Code: OK, Message: fmt.Sprintf("Query skipped on %+v", instance.Key), Details: instance})
}

// StartSlave starts replication on given instance
func (this *HttpAPI) StartSlave(params martini.Params, r render.Render, req *http.Request, user auth.User) {
	if !isAuthorizedForAction(req, user) {
		Respond(r, &APIResponse{Code: ERROR, Message: "Unauthorized"})
		return
	}
	instanceKey, err := this.getInstanceKey(params["host"], params["port"])

	if err != nil {
		Respond(r, &APIResponse{Code: ERROR, Message: err.Error()})
		return
	}
	instance, err := inst.StartSlave(&instanceKey)
	if err != nil {
		Respond(r, &APIResponse{Code: ERROR, Message: err.Error()})
		return
	}

	Respond(r, &APIResponse{Code: OK, Message: fmt.Sprintf("Replica started: %+v", instance.Key), Details: instance})
}

// RestartSlave stops & starts replication on given instance
func (this *HttpAPI) RestartSlave(params martini.Params, r render.Render, req *http.Request, user auth.User) {
	if !isAuthorizedForAction(req, user) {
		Respond(r, &APIResponse{Code: ERROR, Message: "Unauthorized"})
		return
	}
	instanceKey, err := this.getInstanceKey(params["host"], params["port"])

	if err != nil {
		Respond(r, &APIResponse{Code: ERROR, Message: err.Error()})
		return
	}
	instance, err := inst.RestartSlave(&instanceKey)
	if err != nil {
		Respond(r, &APIResponse{Code: ERROR, Message: err.Error()})
		return
	}

	Respond(r, &APIResponse{Code: OK, Message: fmt.Sprintf("Replica restarted: %+v", instance.Key), Details: instance})
}

// StopSlave stops replication on given instance
func (this *HttpAPI) StopSlave(params martini.Params, r render.Render, req *http.Request, user auth.User) {
	if !isAuthorizedForAction(req, user) {
		Respond(r, &APIResponse{Code: ERROR, Message: "Unauthorized"})
		return
	}
	instanceKey, err := this.getInstanceKey(params["host"], params["port"])

	if err != nil {
		Respond(r, &APIResponse{Code: ERROR, Message: err.Error()})
		return
	}
	instance, err := inst.StopSlave(&instanceKey)
	if err != nil {
		Respond(r, &APIResponse{Code: ERROR, Message: err.Error()})
		return
	}

	Respond(r, &APIResponse{Code: OK, Message: fmt.Sprintf("Replica stopped: %+v", instance.Key), Details: instance})
}

// StopSlaveNicely stops replication on given instance, such that sql thead is aligned with IO thread
func (this *HttpAPI) StopSlaveNicely(params martini.Params, r render.Render, req *http.Request, user auth.User) {
	if !isAuthorizedForAction(req, user) {
		Respond(r, &APIResponse{Code: ERROR, Message: "Unauthorized"})
		return
	}
	instanceKey, err := this.getInstanceKey(params["host"], params["port"])

	if err != nil {
		Respond(r, &APIResponse{Code: ERROR, Message: err.Error()})
		return
	}
	instance, err := inst.StopSlaveNicely(&instanceKey, 0)
	if err != nil {
		Respond(r, &APIResponse{Code: ERROR, Message: err.Error()})
		return
	}

	Respond(r, &APIResponse{Code: OK, Message: fmt.Sprintf("Replica stopped nicely: %+v", instance.Key), Details: instance})
}

// FlushBinaryLogs runs a single FLUSH BINARY LOGS
func (this *HttpAPI) FlushBinaryLogs(params martini.Params, r render.Render, req *http.Request, user auth.User) {
	if !isAuthorizedForAction(req, user) {
		Respond(r, &APIResponse{Code: ERROR, Message: "Unauthorized"})
		return
	}
	instanceKey, err := this.getInstanceKey(params["host"], params["port"])

	if err != nil {
		Respond(r, &APIResponse{Code: ERROR, Message: err.Error()})
		return
	}
	instance, err := inst.FlushBinaryLogs(&instanceKey, 1)
	if err != nil {
		Respond(r, &APIResponse{Code: ERROR, Message: err.Error()})
		return
	}

	Respond(r, &APIResponse{Code: OK, Message: fmt.Sprintf("Binary logs flushed on: %+v", instance.Key), Details: instance})
}

// PurgeBinaryLogs purges binary logs up to given binlog file
func (this *HttpAPI) PurgeBinaryLogs(params martini.Params, r render.Render, req *http.Request, user auth.User) {
	if !isAuthorizedForAction(req, user) {
		Respond(r, &APIResponse{Code: ERROR, Message: "Unauthorized"})
		return
	}
	instanceKey, err := this.getInstanceKey(params["host"], params["port"])

	if err != nil {
		Respond(r, &APIResponse{Code: ERROR, Message: err.Error()})
		return
	}
	logFile := params["logFile"]
	if logFile == "" {
		Respond(r, &APIResponse{Code: ERROR, Message: "purge-binary-logs: expected log file name or 'latest'"})
		return
	}
	force := (req.URL.Query().Get("force") == "true") || (params["force"] == "true")
	var instance *inst.Instance
	if logFile == "latest" {
		instance, err = inst.PurgeBinaryLogsToLatest(&instanceKey, force)
	} else {
		instance, err = inst.PurgeBinaryLogsTo(&instanceKey, logFile, force)
	}
	if err != nil {
		Respond(r, &APIResponse{Code: ERROR, Message: err.Error()})
		return
	}

	Respond(r, &APIResponse{Code: OK, Message: fmt.Sprintf("Binary logs flushed on: %+v", instance.Key), Details: instance})
}

// RestartSlaveStatements receives a query to execute that requires a replication restart to apply.
// As an example, this may be `set global rpl_semi_sync_slave_enabled=1`. orchestrator will check
// replication status on given host and will wrap with appropriate stop/start statements, if need be.
func (this *HttpAPI) RestartSlaveStatements(params martini.Params, r render.Render, req *http.Request, user auth.User) {
	if !isAuthorizedForAction(req, user) {
		Respond(r, &APIResponse{Code: ERROR, Message: "Unauthorized"})
		return
	}
	instanceKey, err := this.getInstanceKey(params["host"], params["port"])

	if err != nil {
		Respond(r, &APIResponse{Code: ERROR, Message: err.Error()})
		return
	}

	query := req.URL.Query().Get("q")
	statements, err := inst.GetSlaveRestartPreserveStatements(&instanceKey, query)

	if err != nil {
		Respond(r, &APIResponse{Code: ERROR, Message: err.Error()})
		return
	}

	Respond(r, &APIResponse{Code: OK, Message: fmt.Sprintf("statements for: %+v", instanceKey), Details: statements})
}

// MasterEquivalent provides (possibly empty) list of master coordinates equivalent to the given ones
func (this *HttpAPI) MasterEquivalent(params martini.Params, r render.Render, req *http.Request, user auth.User) {
	if !isAuthorizedForAction(req, user) {
		Respond(r, &APIResponse{Code: ERROR, Message: "Unauthorized"})
		return
	}
	instanceKey, err := this.getInstanceKey(params["host"], params["port"])
	if err != nil {
		Respond(r, &APIResponse{Code: ERROR, Message: err.Error()})
		return
	}
	coordinates, err := this.getBinlogCoordinates(params["logFile"], params["logPos"])
	if err != nil {
		Respond(r, &APIResponse{Code: ERROR, Message: err.Error()})
		return
	}
	instanceCoordinates := &inst.InstanceBinlogCoordinates{Key: instanceKey, Coordinates: coordinates}

	equivalentCoordinates, err := inst.GetEquivalentMasterCoordinates(instanceCoordinates)
	if err != nil {
		Respond(r, &APIResponse{Code: ERROR, Message: err.Error()})
		return
	}

	Respond(r, &APIResponse{Code: OK, Message: fmt.Sprintf("Found %+v equivalent coordinates", len(equivalentCoordinates)), Details: equivalentCoordinates})
}

// CanReplicateFrom attempts to move an instance below another via pseudo GTID matching of binlog entries
func (this *HttpAPI) CanReplicateFrom(params martini.Params, r render.Render, req *http.Request, user auth.User) {
	instanceKey, err := this.getInstanceKey(params["host"], params["port"])
	if err != nil {
		Respond(r, &APIResponse{Code: ERROR, Message: err.Error()})
		return
	}
	instance, found, err := inst.ReadInstance(&instanceKey)
	if (!found) || (err != nil) {
		Respond(r, &APIResponse{Code: ERROR, Message: fmt.Sprintf("Cannot read instance: %+v", instanceKey)})
		return
	}
	belowKey, err := this.getInstanceKey(params["belowHost"], params["belowPort"])
	if err != nil {
		Respond(r, &APIResponse{Code: ERROR, Message: err.Error()})
		return
	}
	belowInstance, found, err := inst.ReadInstance(&belowKey)
	if (!found) || (err != nil) {
		Respond(r, &APIResponse{Code: ERROR, Message: fmt.Sprintf("Cannot read instance: %+v", belowKey)})
		return
	}

	canReplicate, err := instance.CanReplicateFrom(belowInstance)
	if err != nil {
		Respond(r, &APIResponse{Code: ERROR, Message: err.Error()})
		return
	}

	Respond(r, &APIResponse{Code: OK, Message: fmt.Sprintf("%t", canReplicate), Details: belowKey})
}

// CanReplicateFromGTID attempts to move an instance below another via GTID.
func (this *HttpAPI) CanReplicateFromGTID(params martini.Params, r render.Render, req *http.Request, user auth.User) {
	instanceKey, err := this.getInstanceKey(params["host"], params["port"])
	if err != nil {
		Respond(r, &APIResponse{Code: ERROR, Message: err.Error()})
		return
	}
	instance, found, err := inst.ReadInstance(&instanceKey)
	if (!found) || (err != nil) {
		Respond(r, &APIResponse{Code: ERROR, Message: fmt.Sprintf("Cannot read instance: %+v", instanceKey)})
		return
	}
	belowKey, err := this.getInstanceKey(params["belowHost"], params["belowPort"])
	if err != nil {
		Respond(r, &APIResponse{Code: ERROR, Message: err.Error()})
		return
	}
	belowInstance, found, err := inst.ReadInstance(&belowKey)
	if (!found) || (err != nil) {
		Respond(r, &APIResponse{Code: ERROR, Message: fmt.Sprintf("Cannot read instance: %+v", belowKey)})
		return
	}

	canReplicate, err := instance.CanReplicateFrom(belowInstance)
	if err != nil {
		Respond(r, &APIResponse{Code: ERROR, Message: err.Error()})
		return
	}
	if !canReplicate {
		Respond(r, &APIResponse{Code: OK, Message: fmt.Sprintf("%t", canReplicate), Details: belowKey})
		return
	}
	err = inst.CheckMoveViaGTID(instance, belowInstance)
	if err != nil {
		Respond(r, &APIResponse{Code: ERROR, Message: err.Error()})
		return
	}
	canReplicate = (err == nil)

	Respond(r, &APIResponse{Code: OK, Message: fmt.Sprintf("%t", canReplicate), Details: belowKey})
}

// setSemiSyncMaster
func (this *HttpAPI) setSemiSyncMaster(params martini.Params, r render.Render, req *http.Request, user auth.User, enable bool) {
	if !isAuthorizedForAction(req, user) {
		Respond(r, &APIResponse{Code: ERROR, Message: "Unauthorized"})
		return
	}
	instanceKey, err := this.getInstanceKey(params["host"], params["port"])

	if err != nil {
		Respond(r, &APIResponse{Code: ERROR, Message: err.Error()})
		return
	}
	instance, err := inst.SetSemiSyncMaster(&instanceKey, enable)
	if err != nil {
		Respond(r, &APIResponse{Code: ERROR, Message: err.Error()})
		return
	}

	Respond(r, &APIResponse{Code: OK, Message: fmt.Sprintf("master semi-sync set to %t", enable), Details: instance})
}

func (this *HttpAPI) EnableSemiSyncMaster(params martini.Params, r render.Render, req *http.Request, user auth.User) {
	this.setSemiSyncMaster(params, r, req, user, true)
}
func (this *HttpAPI) DisableSemiSyncMaster(params martini.Params, r render.Render, req *http.Request, user auth.User) {
	this.setSemiSyncMaster(params, r, req, user, false)
}

// setSemiSyncMaster
func (this *HttpAPI) setSemiSyncReplica(params martini.Params, r render.Render, req *http.Request, user auth.User, enable bool) {
	if !isAuthorizedForAction(req, user) {
		Respond(r, &APIResponse{Code: ERROR, Message: "Unauthorized"})
		return
	}
	instanceKey, err := this.getInstanceKey(params["host"], params["port"])

	if err != nil {
		Respond(r, &APIResponse{Code: ERROR, Message: err.Error()})
		return
	}
	instance, err := inst.SetSemiSyncReplica(&instanceKey, enable)
	if err != nil {
		Respond(r, &APIResponse{Code: ERROR, Message: err.Error()})
		return
	}

	Respond(r, &APIResponse{Code: OK, Message: fmt.Sprintf("replica semi-sync set to %t", enable), Details: instance})
}

func (this *HttpAPI) EnableSemiSyncReplica(params martini.Params, r render.Render, req *http.Request, user auth.User) {
	this.setSemiSyncReplica(params, r, req, user, true)
}

func (this *HttpAPI) DisableSemiSyncReplica(params martini.Params, r render.Render, req *http.Request, user auth.User) {
	this.setSemiSyncReplica(params, r, req, user, false)
}

// SetReadOnly sets the global read_only variable
func (this *HttpAPI) SetReadOnly(params martini.Params, r render.Render, req *http.Request, user auth.User) {
	if !isAuthorizedForAction(req, user) {
		Respond(r, &APIResponse{Code: ERROR, Message: "Unauthorized"})
		return
	}
	instanceKey, err := this.getInstanceKey(params["host"], params["port"])

	if err != nil {
		Respond(r, &APIResponse{Code: ERROR, Message: err.Error()})
		return
	}
	instance, err := inst.SetReadOnly(&instanceKey, true)
	if err != nil {
		Respond(r, &APIResponse{Code: ERROR, Message: err.Error()})
		return
	}

	Respond(r, &APIResponse{Code: OK, Message: "Server set as read-only", Details: instance})
}

// SetWriteable clear the global read_only variable
func (this *HttpAPI) SetWriteable(params martini.Params, r render.Render, req *http.Request, user auth.User) {
	if !isAuthorizedForAction(req, user) {
		Respond(r, &APIResponse{Code: ERROR, Message: "Unauthorized"})
		return
	}
	instanceKey, err := this.getInstanceKey(params["host"], params["port"])

	if err != nil {
		Respond(r, &APIResponse{Code: ERROR, Message: err.Error()})
		return
	}
	instance, err := inst.SetReadOnly(&instanceKey, false)
	if err != nil {
		Respond(r, &APIResponse{Code: ERROR, Message: err.Error()})
		return
	}

	Respond(r, &APIResponse{Code: OK, Message: "Server set as writeable", Details: instance})
}

// KillQuery kills a query running on a server
func (this *HttpAPI) KillQuery(params martini.Params, r render.Render, req *http.Request, user auth.User) {
	if !isAuthorizedForAction(req, user) {
		Respond(r, &APIResponse{Code: ERROR, Message: "Unauthorized"})
		return
	}
	instanceKey, err := this.getInstanceKey(params["host"], params["port"])
	processId, err := strconv.ParseInt(params["process"], 10, 0)
	if err != nil {
		Respond(r, &APIResponse{Code: ERROR, Message: err.Error()})
		return
	}

	if err != nil {
		Respond(r, &APIResponse{Code: ERROR, Message: err.Error()})
		return
	}
	instance, err := inst.KillQuery(&instanceKey, processId)
	if err != nil {
		Respond(r, &APIResponse{Code: ERROR, Message: err.Error()})
		return
	}

	Respond(r, &APIResponse{Code: OK, Message: fmt.Sprintf("Query killed on : %+v", instance.Key), Details: instance})
}

// AsciiTopology returns an ascii graph of cluster's instances
func (this *HttpAPI) asciiTopology(params martini.Params, r render.Render, req *http.Request, tabulated bool, printTags bool) {
	clusterName, err := figureClusterName(getClusterHint(params))
	if err != nil {
		Respond(r, &APIResponse{Code: ERROR, Message: fmt.Sprintf("%+v", err)})
		return
	}

	asciiOutput, err := inst.ASCIITopology(clusterName, "", tabulated, printTags)
	if err != nil {
		Respond(r, &APIResponse{Code: ERROR, Message: fmt.Sprintf("%+v", err)})
		return
	}

	Respond(r, &APIResponse{Code: OK, Message: fmt.Sprintf("Topology for cluster %s", clusterName), Details: asciiOutput})
}

// SnapshotTopologies triggers orchestrator to record a snapshot of host/master for all known hosts.
func (this *HttpAPI) SnapshotTopologies(params martini.Params, r render.Render, req *http.Request) {
	start := time.Now()
	if err := inst.SnapshotTopologies(); err != nil {
		Respond(r, &APIResponse{Code: ERROR, Message: fmt.Sprintf("%+v", err), Details: fmt.Sprintf("Took %v", time.Since(start))})
		return
	}

	Respond(r, &APIResponse{Code: OK, Message: "Topology Snapshot completed", Details: fmt.Sprintf("Took %v", time.Since(start))})
}

// AsciiTopology returns an ascii graph of cluster's instances
func (this *HttpAPI) AsciiTopology(params martini.Params, r render.Render, req *http.Request) {
	this.asciiTopology(params, r, req, false, false)
}

// AsciiTopology returns an ascii graph of cluster's instances
func (this *HttpAPI) AsciiTopologyTabulated(params martini.Params, r render.Render, req *http.Request) {
	this.asciiTopology(params, r, req, true, false)
}

// AsciiTopologyTags returns an ascii graph of cluster's instances and instance tags
func (this *HttpAPI) AsciiTopologyTags(params martini.Params, r render.Render, req *http.Request) {
	this.asciiTopology(params, r, req, false, true)
}

// Cluster provides list of instances in given cluster
func (this *HttpAPI) Cluster(params martini.Params, r render.Render, req *http.Request) {
	clusterName, err := figureClusterName(getClusterHint(params))
	if err != nil {
		Respond(r, &APIResponse{Code: ERROR, Message: fmt.Sprintf("%+v", err)})
		return
	}

	instances, err := inst.ReadClusterInstances(clusterName)

	if err != nil {
		Respond(r, &APIResponse{Code: ERROR, Message: fmt.Sprintf("%+v", err)})
		return
	}

	r.JSON(http.StatusOK, instances)
}

// ClusterByAlias provides list of instances in given cluster
func (this *HttpAPI) ClusterByAlias(params martini.Params, r render.Render, req *http.Request) {
	clusterName, err := inst.GetClusterByAlias(params["clusterAlias"])
	if err != nil {
		Respond(r, &APIResponse{Code: ERROR, Message: fmt.Sprintf("%+v", err)})
		return
	}

	params["clusterName"] = clusterName
	this.Cluster(params, r, req)
}

// ClusterByInstance provides list of instances in cluster an instance belongs to
func (this *HttpAPI) ClusterByInstance(params martini.Params, r render.Render, req *http.Request) {
	instanceKey, err := this.getInstanceKey(params["host"], params["port"])
	if err != nil {
		Respond(r, &APIResponse{Code: ERROR, Message: err.Error()})
		return
	}
	instance, found, err := inst.ReadInstance(&instanceKey)
	if (!found) || (err != nil) {
		Respond(r, &APIResponse{Code: ERROR, Message: fmt.Sprintf("Cannot read instance: %+v", instanceKey)})
		return
	}

	params["clusterName"] = instance.ClusterName
	this.Cluster(params, r, req)
}

// ClusterInfo provides details of a given cluster
func (this *HttpAPI) ClusterInfo(params martini.Params, r render.Render, req *http.Request) {
	clusterName, err := figureClusterName(getClusterHint(params))
	if err != nil {
		Respond(r, &APIResponse{Code: ERROR, Message: fmt.Sprintf("%+v", err)})
		return
	}
	clusterInfo, err := inst.ReadClusterInfo(clusterName)

	if err != nil {
		Respond(r, &APIResponse{Code: ERROR, Message: fmt.Sprintf("%+v", err)})
		return
	}

	r.JSON(http.StatusOK, clusterInfo)
}

// Cluster provides list of instances in given cluster
func (this *HttpAPI) ClusterInfoByAlias(params martini.Params, r render.Render, req *http.Request) {
	clusterName, err := inst.GetClusterByAlias(params["clusterAlias"])
	if err != nil {
		Respond(r, &APIResponse{Code: ERROR, Message: fmt.Sprintf("%+v", err)})
		return
	}

	params["clusterName"] = clusterName
	this.ClusterInfo(params, r, req)
}

// ClusterOSCReplicas returns heuristic list of OSC replicas
func (this *HttpAPI) ClusterOSCReplicas(params martini.Params, r render.Render, req *http.Request) {
	clusterName, err := figureClusterName(getClusterHint(params))
	if err != nil {
		Respond(r, &APIResponse{Code: ERROR, Message: fmt.Sprintf("%+v", err)})
		return
	}

	instances, err := inst.GetClusterOSCReplicas(clusterName)
	if err != nil {
		Respond(r, &APIResponse{Code: ERROR, Message: fmt.Sprintf("%+v", err)})
		return
	}

	r.JSON(http.StatusOK, instances)
}

// SetClusterAlias will change an alias for a given clustername
func (this *HttpAPI) SetClusterAliasManualOverride(params martini.Params, r render.Render, req *http.Request, user auth.User) {
	if !isAuthorizedForAction(req, user) {
		Respond(r, &APIResponse{Code: ERROR, Message: "Unauthorized"})
		return
	}
	clusterName := params["clusterName"]
	alias := req.URL.Query().Get("alias")

	var err error
	if orcraft.IsRaftEnabled() {
		_, err = orcraft.PublishCommand("set-cluster-alias-manual-override", []string{clusterName, alias})
	} else {
		err = inst.SetClusterAliasManualOverride(clusterName, alias)
	}

	if err != nil {
		Respond(r, &APIResponse{Code: ERROR, Message: fmt.Sprintf("%+v", err)})
		return
	}
	Respond(r, &APIResponse{Code: OK, Message: fmt.Sprintf("Cluster %s now has alias '%s'", clusterName, alias)})
}

// Clusters provides list of known clusters
func (this *HttpAPI) Clusters(params martini.Params, r render.Render, req *http.Request) {
	clusterNames, err := inst.ReadClusters()

	if err != nil {
		Respond(r, &APIResponse{Code: ERROR, Message: fmt.Sprintf("%+v", err)})
		return
	}

	r.JSON(http.StatusOK, clusterNames)
}

// ClustersInfo provides list of known clusters, along with some added metadata per cluster
func (this *HttpAPI) ClustersInfo(params martini.Params, r render.Render, req *http.Request) {
	clustersInfo, err := inst.ReadClustersInfo("")

	if err != nil {
		Respond(r, &APIResponse{Code: ERROR, Message: fmt.Sprintf("%+v", err)})
		return
	}

	r.JSON(http.StatusOK, clustersInfo)
}

// Tags lists existing tags for a given instance
func (this *HttpAPI) Tags(params martini.Params, r render.Render, req *http.Request) {
	instanceKey, err := this.getInstanceKey(params["host"], params["port"])
	if err != nil {
		Respond(r, &APIResponse{Code: ERROR, Message: err.Error()})
		return
	}

	tags, err := inst.ReadInstanceTags(&instanceKey)
	if err != nil {
		Respond(r, &APIResponse{Code: ERROR, Message: err.Error()})
		return
	}
	tagStrings := []string{}
	for _, tag := range tags {
		tagStrings = append(tagStrings, tag.String())
	}
	r.JSON(http.StatusOK, tagStrings)
}

// TagValue returns a given tag's value for a specific instance
func (this *HttpAPI) TagValue(params martini.Params, r render.Render, req *http.Request) {
	instanceKey, err := this.getInstanceKey(params["host"], params["port"])
	if err != nil {
		Respond(r, &APIResponse{Code: ERROR, Message: err.Error()})
		return
	}
	tag, err := getTag(params, req)
	if err != nil {
		Respond(r, &APIResponse{Code: ERROR, Message: err.Error()})
		return
	}
	tagExists, err := inst.ReadInstanceTag(&instanceKey, tag)
	if err != nil {
		Respond(r, &APIResponse{Code: ERROR, Message: err.Error()})
		return
	}
	if tagExists {
		r.JSON(http.StatusOK, tag.TagValue)
	} else {
		Respond(r, &APIResponse{Code: ERROR, Message: fmt.Sprintf("tag %s not found for %+v", tag.TagName, instanceKey)})
	}
}

// Tagged return instance keys tagged by "tag" query param
func (this *HttpAPI) Tagged(params martini.Params, r render.Render, req *http.Request) {
	tagsString := req.URL.Query().Get("tag")
	instanceKeyMap, err := inst.GetInstanceKeysByTags(tagsString)
	if err != nil {
		Respond(r, &APIResponse{Code: ERROR, Message: err.Error()})
		return
	}

	r.JSON(http.StatusOK, instanceKeyMap.GetInstanceKeys())
}

// Tags adds a tag to a given instance
func (this *HttpAPI) Tag(params martini.Params, r render.Render, req *http.Request) {
	instanceKey, err := this.getInstanceKey(params["host"], params["port"])
	if err != nil {
		Respond(r, &APIResponse{Code: ERROR, Message: err.Error()})
		return
	}

	tag, err := getTag(params, req)
	if err != nil {
		Respond(r, &APIResponse{Code: ERROR, Message: err.Error()})
		return
	}
	if orcraft.IsRaftEnabled() {
		_, err = orcraft.PublishCommand("put-instance-tag", inst.InstanceTag{Key: instanceKey, T: *tag})
	} else {
		err = inst.PutInstanceTag(&instanceKey, tag)
	}
	if err != nil {
		Respond(r, &APIResponse{Code: ERROR, Message: err.Error()})
		return
	}

	Respond(r, &APIResponse{Code: OK, Message: fmt.Sprintf("%+v tagged with %s", instanceKey, tag.String()), Details: instanceKey})
}

// Untag removes a tag from an instance
func (this *HttpAPI) Untag(params martini.Params, r render.Render, req *http.Request) {
	instanceKey, err := this.getInstanceKey(params["host"], params["port"])
	if err != nil {
		Respond(r, &APIResponse{Code: ERROR, Message: err.Error()})
		return
	}

	tag, err := getTag(params, req)
	if err != nil {
		Respond(r, &APIResponse{Code: ERROR, Message: err.Error()})
		return
	}
	untagged, err := inst.Untag(&instanceKey, tag)
	if err != nil {
		Respond(r, &APIResponse{Code: ERROR, Message: err.Error()})
		return
	}

	Respond(r, &APIResponse{Code: OK, Message: fmt.Sprintf("%s removed from %+v instances", tag.TagName, len(*untagged)), Details: untagged.GetInstanceKeys()})
}

// UntagAll removes a tag from all matching instances
func (this *HttpAPI) UntagAll(params martini.Params, r render.Render, req *http.Request) {
	tag, err := getTag(params, req)
	if err != nil {
		Respond(r, &APIResponse{Code: ERROR, Message: err.Error()})
		return
	}
	untagged, err := inst.Untag(nil, tag)
	if err != nil {
		Respond(r, &APIResponse{Code: ERROR, Message: err.Error()})
		return
	}

	Respond(r, &APIResponse{Code: OK, Message: fmt.Sprintf("%s removed from %+v instances", tag.TagName, len(*untagged)), Details: untagged.GetInstanceKeys()})
}

// Write a cluster's master (or all clusters masters) to kv stores.
// This should generally only happen once in a lifetime of a cluster. Otherwise KV
// stores are updated via failovers.
func (this *HttpAPI) SubmitMastersToKvStores(params martini.Params, r render.Render, req *http.Request) {
	clusterName, err := getClusterNameIfExists(params)
	if err != nil {
		Respond(r, &APIResponse{Code: ERROR, Message: fmt.Sprintf("%+v", err)})
		return
	}
	kvPairs, submittedCount, err := logic.SubmitMastersToKvStores(clusterName, true)
	if err != nil {
		Respond(r, &APIResponse{Code: ERROR, Message: fmt.Sprintf("%+v", err)})
		return
	}
	Respond(r, &APIResponse{Code: OK, Message: fmt.Sprintf("Submitted %d masters", submittedCount), Details: kvPairs})
}

// Clusters provides list of known masters
func (this *HttpAPI) Masters(params martini.Params, r render.Render, req *http.Request) {
	instances, err := inst.ReadWriteableClustersMasters()

	if err != nil {
		Respond(r, &APIResponse{Code: ERROR, Message: fmt.Sprintf("%+v", err)})
		return
	}

	r.JSON(http.StatusOK, instances)
}

// ClusterMaster returns the writable master of a given cluster
func (this *HttpAPI) ClusterMaster(params martini.Params, r render.Render, req *http.Request) {
	clusterName, err := figureClusterName(getClusterHint(params))
	if err != nil {
		Respond(r, &APIResponse{Code: ERROR, Message: fmt.Sprintf("%+v", err)})
		return
	}

	masters, err := inst.ReadClusterMaster(clusterName)
	if err != nil {
		Respond(r, &APIResponse{Code: ERROR, Message: fmt.Sprintf("%+v", err)})
		return
	}
	if len(masters) == 0 {
		Respond(r, &APIResponse{Code: ERROR, Message: fmt.Sprintf("No masters found for %+v", clusterName)})
		return
	}

	r.JSON(http.StatusOK, masters[0])
}

// Downtimed lists downtimed instances, potentially filtered by cluster
func (this *HttpAPI) Downtimed(params martini.Params, r render.Render, req *http.Request) {
	clusterName, err := getClusterNameIfExists(params)
	if err != nil {
		Respond(r, &APIResponse{Code: ERROR, Message: fmt.Sprintf("%+v", err)})
		return
	}

	instances, err := inst.ReadDowntimedInstances(clusterName)
	if err != nil {
		Respond(r, &APIResponse{Code: ERROR, Message: fmt.Sprintf("%+v", err)})
		return
	}

	r.JSON(http.StatusOK, instances)
}

// AllInstances lists all known instances
func (this *HttpAPI) AllInstances(params martini.Params, r render.Render, req *http.Request) {
	instances, err := inst.SearchInstances("")

	if err != nil {
		Respond(r, &APIResponse{Code: ERROR, Message: fmt.Sprintf("%+v", err)})
		return
	}

	r.JSON(http.StatusOK, instances)
}

// Search provides list of instances matching given search param via various criteria.
func (this *HttpAPI) Search(params martini.Params, r render.Render, req *http.Request) {
	searchString := params["searchString"]
	if searchString == "" {
		searchString = req.URL.Query().Get("s")
	}
	instances, err := inst.SearchInstances(searchString)

	if err != nil {
		Respond(r, &APIResponse{Code: ERROR, Message: fmt.Sprintf("%+v", err)})
		return
	}

	r.JSON(http.StatusOK, instances)
}

// Problems provides list of instances with known problems
func (this *HttpAPI) Problems(params martini.Params, r render.Render, req *http.Request) {
	clusterName := params["clusterName"]
	instances, err := inst.ReadProblemInstances(clusterName)

	if err != nil {
		Respond(r, &APIResponse{Code: ERROR, Message: fmt.Sprintf("%+v", err)})
		return
	}

	r.JSON(http.StatusOK, instances)
}

// Audit provides list of audit entries by given page number
func (this *HttpAPI) Audit(params martini.Params, r render.Render, req *http.Request) {
	page, err := strconv.Atoi(params["page"])
	if err != nil || page < 0 {
		page = 0
	}
	var auditedInstanceKey *inst.InstanceKey
	if instanceKey, err := this.getInstanceKey(params["host"], params["port"]); err == nil {
		auditedInstanceKey = &instanceKey
	}

	audits, err := inst.ReadRecentAudit(auditedInstanceKey, page)

	if err != nil {
		Respond(r, &APIResponse{Code: ERROR, Message: fmt.Sprintf("%+v", err)})
		return
	}

	r.JSON(http.StatusOK, audits)
}

// HostnameResolveCache shows content of in-memory hostname cache
func (this *HttpAPI) HostnameResolveCache(params martini.Params, r render.Render, req *http.Request) {
	content, err := inst.HostnameResolveCache()

	if err != nil {
		Respond(r, &APIResponse{Code: ERROR, Message: fmt.Sprintf("%+v", err)})
		return
	}

	Respond(r, &APIResponse{Code: OK, Message: "Cache retrieved", Details: content})
}

// ResetHostnameResolveCache clears in-memory hostname resovle cache
func (this *HttpAPI) ResetHostnameResolveCache(params martini.Params, r render.Render, req *http.Request, user auth.User) {
	if !isAuthorizedForAction(req, user) {
		Respond(r, &APIResponse{Code: ERROR, Message: "Unauthorized"})
		return
	}
	err := inst.ResetHostnameResolveCache()

	if err != nil {
		Respond(r, &APIResponse{Code: ERROR, Message: fmt.Sprintf("%+v", err)})
		return
	}

	Respond(r, &APIResponse{Code: OK, Message: "Hostname cache cleared"})
}

// DeregisterHostnameUnresolve deregisters the unresolve name used previously
func (this *HttpAPI) DeregisterHostnameUnresolve(params martini.Params, r render.Render, req *http.Request, user auth.User) {
	if !isAuthorizedForAction(req, user) {
		Respond(r, &APIResponse{Code: ERROR, Message: "Unauthorized"})
		return
	}

	var instanceKey *inst.InstanceKey
	if instKey, err := this.getInstanceKey(params["host"], params["port"]); err == nil {
		instanceKey = &instKey
	}

	var err error
	registration := inst.NewHostnameDeregistration(instanceKey)
	if orcraft.IsRaftEnabled() {
		_, err = orcraft.PublishCommand("register-hostname-unresolve", registration)
	} else {
		err = inst.RegisterHostnameUnresolve(registration)
	}
	if err != nil {
		Respond(r, &APIResponse{Code: ERROR, Message: fmt.Sprintf("%+v", err)})
		return
	}
	Respond(r, &APIResponse{Code: OK, Message: "Hostname deregister unresolve completed", Details: instanceKey})
}

// RegisterHostnameUnresolve registers the unresolve name to use
func (this *HttpAPI) RegisterHostnameUnresolve(params martini.Params, r render.Render, req *http.Request, user auth.User) {
	if !isAuthorizedForAction(req, user) {
		Respond(r, &APIResponse{Code: ERROR, Message: "Unauthorized"})
		return
	}

	var instanceKey *inst.InstanceKey
	if instKey, err := this.getInstanceKey(params["host"], params["port"]); err == nil {
		instanceKey = &instKey
	}

	hostname := params["virtualname"]
	var err error
	registration := inst.NewHostnameRegistration(instanceKey, hostname)
	if orcraft.IsRaftEnabled() {
		_, err = orcraft.PublishCommand("register-hostname-unresolve", registration)
	} else {
		err = inst.RegisterHostnameUnresolve(registration)
	}
	if err != nil {
		Respond(r, &APIResponse{Code: ERROR, Message: fmt.Sprintf("%+v", err)})
		return
	}
	Respond(r, &APIResponse{Code: OK, Message: "Hostname register unresolve completed", Details: instanceKey})
}

// SubmitPoolInstances (re-)applies the list of hostnames for a given pool
func (this *HttpAPI) SubmitPoolInstances(params martini.Params, r render.Render, req *http.Request, user auth.User) {
	if !isAuthorizedForAction(req, user) {
		Respond(r, &APIResponse{Code: ERROR, Message: "Unauthorized"})
		return
	}
	pool := params["pool"]
	instances := req.URL.Query().Get("instances")

	var err error
	submission := inst.NewPoolInstancesSubmission(pool, instances)
	if orcraft.IsRaftEnabled() {
		_, err = orcraft.PublishCommand("submit-pool-instances", submission)
	} else {
		err = inst.ApplyPoolInstances(submission)
	}
	if err != nil {
		Respond(r, &APIResponse{Code: ERROR, Message: fmt.Sprintf("%+v", err)})
		return
	}

	Respond(r, &APIResponse{Code: OK, Message: fmt.Sprintf("Applied %s pool instances", pool), Details: pool})
}

// SubmitPoolHostnames (re-)applies the list of hostnames for a given pool
func (this *HttpAPI) ReadClusterPoolInstancesMap(params martini.Params, r render.Render, req *http.Request, user auth.User) {
	if !isAuthorizedForAction(req, user) {
		Respond(r, &APIResponse{Code: ERROR, Message: "Unauthorized"})
		return
	}
	clusterName := params["clusterName"]
	pool := params["pool"]

	poolInstancesMap, err := inst.ReadClusterPoolInstancesMap(clusterName, pool)
	if err != nil {
		Respond(r, &APIResponse{Code: ERROR, Message: fmt.Sprintf("%+v", err)})
		return
	}

	Respond(r, &APIResponse{Code: OK, Message: fmt.Sprintf("Read pool instances for cluster %s", clusterName), Details: poolInstancesMap})
}

// GetHeuristicClusterPoolInstances returns instances belonging to a cluster's pool
func (this *HttpAPI) GetHeuristicClusterPoolInstances(params martini.Params, r render.Render, req *http.Request, user auth.User) {
	if !isAuthorizedForAction(req, user) {
		Respond(r, &APIResponse{Code: ERROR, Message: "Unauthorized"})
		return
	}
	clusterName, err := figureClusterName(getClusterHint(params))
	if err != nil {
		Respond(r, &APIResponse{Code: ERROR, Message: fmt.Sprintf("%+v", err)})
		return
	}
	pool := params["pool"]

	instances, err := inst.GetHeuristicClusterPoolInstances(clusterName, pool)
	if err != nil {
		Respond(r, &APIResponse{Code: ERROR, Message: fmt.Sprintf("%+v", err)})
		return
	}

	Respond(r, &APIResponse{Code: OK, Message: fmt.Sprintf("Heuristic pool instances for cluster %s", clusterName), Details: instances})
}

// GetHeuristicClusterPoolInstances returns instances belonging to a cluster's pool
func (this *HttpAPI) GetHeuristicClusterPoolInstancesLag(params martini.Params, r render.Render, req *http.Request, user auth.User) {
	if !isAuthorizedForAction(req, user) {
		Respond(r, &APIResponse{Code: ERROR, Message: "Unauthorized"})
		return
	}
	clusterName, err := inst.ReadClusterNameByAlias(params["clusterName"])
	if err != nil {
		Respond(r, &APIResponse{Code: ERROR, Message: fmt.Sprintf("%+v", err)})
		return
	}
	pool := params["pool"]

	lag, err := inst.GetHeuristicClusterPoolInstancesLag(clusterName, pool)
	if err != nil {
		Respond(r, &APIResponse{Code: ERROR, Message: fmt.Sprintf("%+v", err)})
		return
	}

	Respond(r, &APIResponse{Code: OK, Message: fmt.Sprintf("Heuristic pool lag for cluster %s", clusterName), Details: lag})
}

// ReloadClusterAlias clears in-memory hostname resovle cache
func (this *HttpAPI) ReloadClusterAlias(params martini.Params, r render.Render, req *http.Request, user auth.User) {
	if !isAuthorizedForAction(req, user) {
		Respond(r, &APIResponse{Code: ERROR, Message: "Unauthorized"})
		return
	}

	Respond(r, &APIResponse{Code: ERROR, Message: "This API call has been retired"})
}

// BulkPromotionRules returns a list of the known promotion rules for each instance
func (this *HttpAPI) BulkPromotionRules(params martini.Params, r render.Render, req *http.Request, user auth.User) {
	if !isAuthorizedForAction(req, user) {
		Respond(r, &APIResponse{Code: ERROR, Message: "Unauthorized"})
		return
	}

	promotionRules, err := inst.BulkReadCandidateDatabaseInstance()
	if err != nil {
		Respond(r, &APIResponse{Code: ERROR, Message: fmt.Sprintf("%+v", err)})
		return
	}

	r.JSON(http.StatusOK, promotionRules)
}

// BulkInstances returns a list of all known instances
func (this *HttpAPI) BulkInstances(params martini.Params, r render.Render, req *http.Request, user auth.User) {
	if !isAuthorizedForAction(req, user) {
		Respond(r, &APIResponse{Code: ERROR, Message: "Unauthorized"})
		return
	}

	instances, err := inst.BulkReadInstance()
	if err != nil {
		Respond(r, &APIResponse{Code: ERROR, Message: fmt.Sprintf("%+v", err)})
		return
	}

	r.JSON(http.StatusOK, instances)
}

// DiscoveryMetricsRaw will return the last X seconds worth of discovery information in time based order as a JSON array
func (this *HttpAPI) DiscoveryMetricsRaw(params martini.Params, r render.Render, req *http.Request, user auth.User) {
	seconds, err := strconv.Atoi(params["seconds"])
	if err != nil || seconds <= 0 {
		Respond(r, &APIResponse{Code: ERROR, Message: "Invalid value provided for seconds"})
		return
	}

	refTime := time.Now().Add(-time.Duration(seconds) * time.Second)
	json, err := discovery.JSONSince(discoveryMetrics, refTime)
	if err != nil {
		Respond(r, &APIResponse{Code: ERROR, Message: "Unable to determine start time. Perhaps seconds value is wrong?"})
		return
	}
	log.Debugf("DiscoveryMetricsRaw data: retrieved %d entries from discovery.MC", len(json))

	r.JSON(http.StatusOK, json)
}

// DiscoveryMetricsAggregated will return a single set of aggregated metrics for raw values collected since the
// specified time.
func (this *HttpAPI) DiscoveryMetricsAggregated(params martini.Params, r render.Render, req *http.Request, user auth.User) {
	seconds, err := strconv.Atoi(params["seconds"])

	refTime := time.Now().Add(-time.Duration(seconds) * time.Second)
	aggregated, err := discovery.AggregatedSince(discoveryMetrics, refTime)
	if err != nil {
		Respond(r, &APIResponse{Code: ERROR, Message: "Unable to generate aggregated discovery metrics"})
		return
	}
	// log.Debugf("DiscoveryMetricsAggregated data: %+v", aggregated)
	r.JSON(http.StatusOK, aggregated)
}

// DiscoveryQueueMetricsRaw returns the raw queue metrics (active and
// queued values), data taken secondly for the last N seconds.
func (this *HttpAPI) DiscoveryQueueMetricsRaw(params martini.Params, r render.Render, req *http.Request, user auth.User) {
	seconds, err := strconv.Atoi(params["seconds"])
	log.Debugf("DiscoveryQueueMetricsRaw: seconds: %d", seconds)
	if err != nil {
		Respond(r, &APIResponse{Code: ERROR, Message: "Unable to generate discovery queue  aggregated metrics"})
		return
	}

	queue := discovery.CreateOrReturnQueue("DEFAULT")
	metrics := queue.DiscoveryQueueMetrics(seconds)
	log.Debugf("DiscoveryQueueMetricsRaw data: %+v", metrics)

	r.JSON(http.StatusOK, metrics)
}

// DiscoveryQueueMetricsAggregated returns a single value showing the metrics of the discovery queue over the last N seconds.
// This is expected to be called every 60 seconds (?) and the config setting of the retention period is currently hard-coded.
// See go/discovery/ for more information.
func (this *HttpAPI) DiscoveryQueueMetricsAggregated(params martini.Params, r render.Render, req *http.Request, user auth.User) {
	seconds, err := strconv.Atoi(params["seconds"])
	log.Debugf("DiscoveryQueueMetricsAggregated: seconds: %d", seconds)
	if err != nil {
		Respond(r, &APIResponse{Code: ERROR, Message: "Unable to generate discovery queue aggregated metrics"})
		return
	}

	queue := discovery.CreateOrReturnQueue("DEFAULT")
	aggregated := queue.AggregatedDiscoveryQueueMetrics(seconds)
	log.Debugf("DiscoveryQueueMetricsAggregated data: %+v", aggregated)

	r.JSON(http.StatusOK, aggregated)
}

// BackendQueryMetricsRaw returns the raw backend query metrics
func (this *HttpAPI) BackendQueryMetricsRaw(params martini.Params, r render.Render, req *http.Request, user auth.User) {
	seconds, err := strconv.Atoi(params["seconds"])
	log.Debugf("BackendQueryMetricsRaw: seconds: %d", seconds)
	if err != nil {
		Respond(r, &APIResponse{Code: ERROR, Message: "Unable to generate raw backend query metrics"})
		return
	}

	refTime := time.Now().Add(-time.Duration(seconds) * time.Second)
	m, err := queryMetrics.Since(refTime)
	if err != nil {
		Respond(r, &APIResponse{Code: ERROR, Message: "Unable to return backend query metrics"})
		return
	}

	log.Debugf("BackendQueryMetricsRaw data: %+v", m)

	r.JSON(http.StatusOK, m)
}

func (this *HttpAPI) BackendQueryMetricsAggregated(params martini.Params, r render.Render, req *http.Request, user auth.User) {
	seconds, err := strconv.Atoi(params["seconds"])
	log.Debugf("BackendQueryMetricsAggregated: seconds: %d", seconds)
	if err != nil {
		Respond(r, &APIResponse{Code: ERROR, Message: "Unable to aggregated generate backend query metrics"})
		return
	}

	refTime := time.Now().Add(-time.Duration(seconds) * time.Second)
	aggregated := query.AggregatedSince(queryMetrics, refTime)
	log.Debugf("BackendQueryMetricsAggregated data: %+v", aggregated)

	r.JSON(http.StatusOK, aggregated)
}

// WriteBufferMetricsRaw returns the raw instance write buffer metrics
func (this *HttpAPI) WriteBufferMetricsRaw(params martini.Params, r render.Render, req *http.Request, user auth.User) {
	seconds, err := strconv.Atoi(params["seconds"])
	log.Debugf("WriteBufferMetricsRaw: seconds: %d", seconds)
	if err != nil {
		Respond(r, &APIResponse{Code: ERROR, Message: "Unable to generate raw instance write buffer metrics"})
		return
	}

	refTime := time.Now().Add(-time.Duration(seconds) * time.Second)
	m, err := writeBufferMetrics.Since(refTime)
	if err != nil {
		Respond(r, &APIResponse{Code: ERROR, Message: "Unable to return instance write buffermetrics"})
		return
	}

	log.Debugf("WriteBufferMetricsRaw data: %+v", m)

	r.JSON(http.StatusOK, m)
}

// WriteBufferMetricsAggregated provides aggregate metrics of instance write buffer metrics
func (this *HttpAPI) WriteBufferMetricsAggregated(params martini.Params, r render.Render, req *http.Request, user auth.User) {
	seconds, err := strconv.Atoi(params["seconds"])
	log.Debugf("WriteBufferMetricsAggregated: seconds: %d", seconds)
	if err != nil {
		Respond(r, &APIResponse{Code: ERROR, Message: "Unable to aggregated instance write buffer metrics"})
		return
	}

	refTime := time.Now().Add(-time.Duration(seconds) * time.Second)
	aggregated := inst.AggregatedSince(writeBufferMetrics, refTime)
	log.Debugf("WriteBufferMetricsAggregated data: %+v", aggregated)

	r.JSON(http.StatusOK, aggregated)
}

// Agents provides complete list of registered agents (See https://github.com/github/orchestrator-agent)
func (this *HttpAPI) Agents(params martini.Params, r render.Render, req *http.Request, user auth.User) {
	if !isAuthorizedForAction(req, user) {
		Respond(r, &APIResponse{Code: ERROR, Message: "Unauthorized"})
		return
	}
	if !config.Config.ServeAgentsHttp {
		Respond(r, &APIResponse{Code: ERROR, Message: "Agents not served"})
		return
	}

	agents, err := agent.ReadAgents()

	if err != nil {
		Respond(r, &APIResponse{Code: ERROR, Message: fmt.Sprintf("%+v", err)})
		return
	}

	r.JSON(http.StatusOK, agents)
}

// Agent returns complete information of a given agent
func (this *HttpAPI) Agent(params martini.Params, r render.Render, req *http.Request, user auth.User) {
	if !isAuthorizedForAction(req, user) {
		Respond(r, &APIResponse{Code: ERROR, Message: "Unauthorized"})
		return
	}
	if !config.Config.ServeAgentsHttp {
		Respond(r, &APIResponse{Code: ERROR, Message: "Agents not served"})
		return
	}

	agent, err := agent.GetAgent(params["host"])

	if err != nil {
		Respond(r, &APIResponse{Code: ERROR, Message: fmt.Sprintf("%+v", err)})
		return
	}

	r.JSON(http.StatusOK, agent)
}

// AgentUnmount instructs an agent to unmount the designated mount point
func (this *HttpAPI) AgentUnmount(params martini.Params, r render.Render, req *http.Request, user auth.User) {
	if !isAuthorizedForAction(req, user) {
		Respond(r, &APIResponse{Code: ERROR, Message: "Unauthorized"})
		return
	}
	if !config.Config.ServeAgentsHttp {
		Respond(r, &APIResponse{Code: ERROR, Message: "Agents not served"})
		return
	}

	output, err := agent.Unmount(params["host"])

	if err != nil {
		Respond(r, &APIResponse{Code: ERROR, Message: fmt.Sprintf("%+v", err)})
		return
	}

	r.JSON(http.StatusOK, output)
}

// AgentMountLV instructs an agent to mount a given volume on the designated mount point
func (this *HttpAPI) AgentMountLV(params martini.Params, r render.Render, req *http.Request, user auth.User) {
	if !isAuthorizedForAction(req, user) {
		Respond(r, &APIResponse{Code: ERROR, Message: "Unauthorized"})
		return
	}
	if !config.Config.ServeAgentsHttp {
		Respond(r, &APIResponse{Code: ERROR, Message: "Agents not served"})
		return
	}

	output, err := agent.MountLV(params["host"], req.URL.Query().Get("lv"))

	if err != nil {
		Respond(r, &APIResponse{Code: ERROR, Message: fmt.Sprintf("%+v", err)})
		return
	}

	r.JSON(http.StatusOK, output)
}

// AgentCreateSnapshot instructs an agent to create a new snapshot. Agent's DIY implementation.
func (this *HttpAPI) AgentCreateSnapshot(params martini.Params, r render.Render, req *http.Request, user auth.User) {
	if !isAuthorizedForAction(req, user) {
		Respond(r, &APIResponse{Code: ERROR, Message: "Unauthorized"})
		return
	}
	if !config.Config.ServeAgentsHttp {
		Respond(r, &APIResponse{Code: ERROR, Message: "Agents not served"})
		return
	}

	output, err := agent.CreateSnapshot(params["host"])

	if err != nil {
		Respond(r, &APIResponse{Code: ERROR, Message: fmt.Sprintf("%+v", err)})
		return
	}

	r.JSON(http.StatusOK, output)
}

// AgentRemoveLV instructs an agent to remove a logical volume
func (this *HttpAPI) AgentRemoveLV(params martini.Params, r render.Render, req *http.Request, user auth.User) {
	if !isAuthorizedForAction(req, user) {
		Respond(r, &APIResponse{Code: ERROR, Message: "Unauthorized"})
		return
	}
	if !config.Config.ServeAgentsHttp {
		Respond(r, &APIResponse{Code: ERROR, Message: "Agents not served"})
		return
	}

	output, err := agent.RemoveLV(params["host"], req.URL.Query().Get("lv"))

	if err != nil {
		Respond(r, &APIResponse{Code: ERROR, Message: fmt.Sprintf("%+v", err)})
		return
	}

	r.JSON(http.StatusOK, output)
}

// AgentMySQLStop stops MySQL service on agent
func (this *HttpAPI) AgentMySQLStop(params martini.Params, r render.Render, req *http.Request, user auth.User) {
	if !isAuthorizedForAction(req, user) {
		Respond(r, &APIResponse{Code: ERROR, Message: "Unauthorized"})
		return
	}
	if !config.Config.ServeAgentsHttp {
		Respond(r, &APIResponse{Code: ERROR, Message: "Agents not served"})
		return
	}

	output, err := agent.MySQLStop(params["host"])

	if err != nil {
		Respond(r, &APIResponse{Code: ERROR, Message: fmt.Sprintf("%+v", err)})
		return
	}

	r.JSON(http.StatusOK, output)
}

// AgentMySQLStart starts MySQL service on agent
func (this *HttpAPI) AgentMySQLStart(params martini.Params, r render.Render, req *http.Request, user auth.User) {
	if !isAuthorizedForAction(req, user) {
		Respond(r, &APIResponse{Code: ERROR, Message: "Unauthorized"})
		return
	}
	if !config.Config.ServeAgentsHttp {
		Respond(r, &APIResponse{Code: ERROR, Message: "Agents not served"})
		return
	}

	output, err := agent.MySQLStart(params["host"])

	if err != nil {
		Respond(r, &APIResponse{Code: ERROR, Message: fmt.Sprintf("%+v", err)})
		return
	}

	r.JSON(http.StatusOK, output)
}

func (this *HttpAPI) AgentCustomCommand(params martini.Params, r render.Render, req *http.Request, user auth.User) {
	if !isAuthorizedForAction(req, user) {
		Respond(r, &APIResponse{Code: ERROR, Message: "Unauthorized"})
		return
	}
	if !config.Config.ServeAgentsHttp {
		Respond(r, &APIResponse{Code: ERROR, Message: "Agents not served"})
		return
	}

	output, err := agent.CustomCommand(params["host"], params["command"])

	if err != nil {
		Respond(r, &APIResponse{Code: ERROR, Message: fmt.Sprintf("%+v", err)})
		return
	}

	r.JSON(http.StatusOK, output)
}

// AgentSeed completely seeds a host with another host's snapshots. This is a complex operation
// governed by orchestrator and executed by the two agents involved.
func (this *HttpAPI) AgentSeed(params martini.Params, r render.Render, req *http.Request, user auth.User) {
	if !isAuthorizedForAction(req, user) {
		Respond(r, &APIResponse{Code: ERROR, Message: "Unauthorized"})
		return
	}
	if !config.Config.ServeAgentsHttp {
		Respond(r, &APIResponse{Code: ERROR, Message: "Agents not served"})
		return
	}

	output, err := agent.Seed(params["targetHost"], params["sourceHost"])

	if err != nil {
		Respond(r, &APIResponse{Code: ERROR, Message: fmt.Sprintf("%+v", err)})
		return
	}

	r.JSON(http.StatusOK, output)
}

// AgentActiveSeeds lists active seeds and their state
func (this *HttpAPI) AgentActiveSeeds(params martini.Params, r render.Render, req *http.Request, user auth.User) {
	if !isAuthorizedForAction(req, user) {
		Respond(r, &APIResponse{Code: ERROR, Message: "Unauthorized"})
		return
	}
	if !config.Config.ServeAgentsHttp {
		Respond(r, &APIResponse{Code: ERROR, Message: "Agents not served"})
		return
	}

	output, err := agent.ReadActiveSeedsForHost(params["host"])

	if err != nil {
		Respond(r, &APIResponse{Code: ERROR, Message: fmt.Sprintf("%+v", err)})
		return
	}

	r.JSON(http.StatusOK, output)
}

// AgentRecentSeeds lists recent seeds of a given agent
func (this *HttpAPI) AgentRecentSeeds(params martini.Params, r render.Render, req *http.Request, user auth.User) {
	if !isAuthorizedForAction(req, user) {
		Respond(r, &APIResponse{Code: ERROR, Message: "Unauthorized"})
		return
	}
	if !config.Config.ServeAgentsHttp {
		Respond(r, &APIResponse{Code: ERROR, Message: "Agents not served"})
		return
	}

	output, err := agent.ReadRecentCompletedSeedsForHost(params["host"])

	if err != nil {
		Respond(r, &APIResponse{Code: ERROR, Message: fmt.Sprintf("%+v", err)})
		return
	}

	r.JSON(http.StatusOK, output)
}

// AgentSeedDetails provides details of a given seed
func (this *HttpAPI) AgentSeedDetails(params martini.Params, r render.Render, req *http.Request, user auth.User) {
	if !isAuthorizedForAction(req, user) {
		Respond(r, &APIResponse{Code: ERROR, Message: "Unauthorized"})
		return
	}
	if !config.Config.ServeAgentsHttp {
		Respond(r, &APIResponse{Code: ERROR, Message: "Agents not served"})
		return
	}

	seedId, err := strconv.ParseInt(params["seedId"], 10, 0)
	output, err := agent.AgentSeedDetails(seedId)

	if err != nil {
		Respond(r, &APIResponse{Code: ERROR, Message: fmt.Sprintf("%+v", err)})
		return
	}

	r.JSON(http.StatusOK, output)
}

// AgentSeedStates returns the breakdown of states (steps) of a given seed
func (this *HttpAPI) AgentSeedStates(params martini.Params, r render.Render, req *http.Request, user auth.User) {
	if !isAuthorizedForAction(req, user) {
		Respond(r, &APIResponse{Code: ERROR, Message: "Unauthorized"})
		return
	}
	if !config.Config.ServeAgentsHttp {
		Respond(r, &APIResponse{Code: ERROR, Message: "Agents not served"})
		return
	}

	seedId, err := strconv.ParseInt(params["seedId"], 10, 0)
	output, err := agent.ReadSeedStates(seedId)

	if err != nil {
		Respond(r, &APIResponse{Code: ERROR, Message: fmt.Sprintf("%+v", err)})
		return
	}

	r.JSON(http.StatusOK, output)
}

// Seeds retruns all recent seeds
func (this *HttpAPI) Seeds(params martini.Params, r render.Render, req *http.Request, user auth.User) {
	if !isAuthorizedForAction(req, user) {
		Respond(r, &APIResponse{Code: ERROR, Message: "Unauthorized"})
		return
	}
	if !config.Config.ServeAgentsHttp {
		Respond(r, &APIResponse{Code: ERROR, Message: "Agents not served"})
		return
	}

	output, err := agent.ReadRecentSeeds()

	if err != nil {
		Respond(r, &APIResponse{Code: ERROR, Message: fmt.Sprintf("%+v", err)})
		return
	}

	r.JSON(http.StatusOK, output)
}

// AbortSeed instructs agents to abort an active seed
func (this *HttpAPI) AbortSeed(params martini.Params, r render.Render, req *http.Request, user auth.User) {
	if !isAuthorizedForAction(req, user) {
		Respond(r, &APIResponse{Code: ERROR, Message: "Unauthorized"})
		return
	}
	if !config.Config.ServeAgentsHttp {
		Respond(r, &APIResponse{Code: ERROR, Message: "Agents not served"})
		return
	}

	seedId, err := strconv.ParseInt(params["seedId"], 10, 0)
	err = agent.AbortSeed(seedId)

	if err != nil {
		Respond(r, &APIResponse{Code: ERROR, Message: fmt.Sprintf("%+v", err)})
		return
	}

	r.JSON(http.StatusOK, err == nil)
}

// Headers is a self-test call which returns HTTP headers
func (this *HttpAPI) Headers(params martini.Params, r render.Render, req *http.Request) {
	r.JSON(http.StatusOK, req.Header)
}

// Health performs a self test
func (this *HttpAPI) Health(params martini.Params, r render.Render, req *http.Request) {
	health, err := process.HealthTest()
	if err != nil {
		Respond(r, &APIResponse{Code: ERROR, Message: fmt.Sprintf("Application node is unhealthy %+v", err), Details: health})
		return
	}

	Respond(r, &APIResponse{Code: OK, Message: fmt.Sprintf("Application node is healthy"), Details: health})

}

// LBCheck returns a constant respnse, and this can be used by load balancers that expect a given string.
func (this *HttpAPI) LBCheck(params martini.Params, r render.Render, req *http.Request) {
	r.JSON(http.StatusOK, "OK")
}

// LBCheck returns a constant respnse, and this can be used by load balancers that expect a given string.
func (this *HttpAPI) LeaderCheck(params martini.Params, r render.Render, req *http.Request) {
	respondStatus, err := strconv.Atoi(params["errorStatusCode"])
	if err != nil || respondStatus < 0 {
		respondStatus = http.StatusNotFound
	}

	if logic.IsLeader() {
		r.JSON(http.StatusOK, "OK")
	} else {
		r.JSON(respondStatus, "Not leader")
	}
}

// A configurable endpoint that can be for regular status checks or whatever.  While similar to
// Health() this returns 500 on failure.  This will prevent issues for those that have come to
// expect a 200
// It might be a good idea to deprecate the current Health() behavior and roll this in at some
// point
func (this *HttpAPI) StatusCheck(params martini.Params, r render.Render, req *http.Request) {
	health, err := process.HealthTest()
	if err != nil {
		r.JSON(500, &APIResponse{Code: ERROR, Message: fmt.Sprintf("Application node is unhealthy %+v", err), Details: health})
		return
	}
	Respond(r, &APIResponse{Code: OK, Message: fmt.Sprintf("Application node is healthy"), Details: health})
}

// GrabElection forcibly grabs leadership. Use with care!!
func (this *HttpAPI) GrabElection(params martini.Params, r render.Render, req *http.Request, user auth.User) {
	if !isAuthorizedForAction(req, user) {
		Respond(r, &APIResponse{Code: ERROR, Message: "Unauthorized"})
		return
	}
	err := process.GrabElection()
	if err != nil {
		Respond(r, &APIResponse{Code: ERROR, Message: fmt.Sprintf("Unable to grab election: %+v", err)})
		return
	}

	Respond(r, &APIResponse{Code: OK, Message: fmt.Sprintf("Node elected as leader")})
}

// Reelect causes re-elections for an active node
func (this *HttpAPI) Reelect(params martini.Params, r render.Render, req *http.Request, user auth.User) {
	if !isAuthorizedForAction(req, user) {
		Respond(r, &APIResponse{Code: ERROR, Message: "Unauthorized"})
		return
	}
	err := process.Reelect()
	if err != nil {
		Respond(r, &APIResponse{Code: ERROR, Message: fmt.Sprintf("Unable to re-elect: %+v", err)})
		return
	}

	Respond(r, &APIResponse{Code: OK, Message: fmt.Sprintf("Set re-elections")})
}

// RaftYield yields to a specified host
func (this *HttpAPI) RaftYield(params martini.Params, r render.Render, req *http.Request, user auth.User) {
	if !isAuthorizedForAction(req, user) {
		Respond(r, &APIResponse{Code: ERROR, Message: "Unauthorized"})
		return
	}
	if !orcraft.IsRaftEnabled() {
		Respond(r, &APIResponse{Code: ERROR, Message: "raft-yield: not running with raft setup"})
		return
	}
	orcraft.PublishYield(params["node"])
	Respond(r, &APIResponse{Code: OK, Message: fmt.Sprintf("Asynchronously yielded")})
}

// RaftYieldHint yields to a host whose name contains given hint (e.g. DC)
func (this *HttpAPI) RaftYieldHint(params martini.Params, r render.Render, req *http.Request, user auth.User) {
	if !isAuthorizedForAction(req, user) {
		Respond(r, &APIResponse{Code: ERROR, Message: "Unauthorized"})
		return
	}
	if !orcraft.IsRaftEnabled() {
		Respond(r, &APIResponse{Code: ERROR, Message: "raft-yield-hint: not running with raft setup"})
		return
	}
	hint := params["hint"]
	orcraft.PublishYieldHostnameHint(hint)
	Respond(r, &APIResponse{Code: OK, Message: fmt.Sprintf("Asynchronously yielded by hint %s", hint), Details: hint})
}

// RaftPeers returns the list of peers in a raft setup
func (this *HttpAPI) RaftPeers(params martini.Params, r render.Render, req *http.Request, user auth.User) {
	if !orcraft.IsRaftEnabled() {
		Respond(r, &APIResponse{Code: ERROR, Message: "raft-nodes: not running with raft setup"})
		return
	}

	peers, err := orcraft.GetPeers()
	if err != nil {
		Respond(r, &APIResponse{Code: ERROR, Message: fmt.Sprintf("Cannot get raft peers: %+v", err)})
		return
	}

	r.JSON(http.StatusOK, peers)
}

// RaftState returns the state of this raft node
func (this *HttpAPI) RaftState(params martini.Params, r render.Render, req *http.Request, user auth.User) {
	if !orcraft.IsRaftEnabled() {
		Respond(r, &APIResponse{Code: ERROR, Message: "raft-state: not running with raft setup"})
		return
	}

	state := orcraft.GetState().String()
	r.JSON(http.StatusOK, state)
}

// RaftLeader returns the identify of the leader, if possible
func (this *HttpAPI) RaftLeader(params martini.Params, r render.Render, req *http.Request, user auth.User) {
	if !orcraft.IsRaftEnabled() {
		Respond(r, &APIResponse{Code: ERROR, Message: "raft-leader: not running with raft setup"})
		return
	}

	leader := orcraft.GetLeader()
	r.JSON(http.StatusOK, leader)
}

// RaftHealth indicates whether this node is part of a healthy raft group
func (this *HttpAPI) RaftHealth(params martini.Params, r render.Render, req *http.Request, user auth.User) {
	if !orcraft.IsRaftEnabled() {
		Respond(r, &APIResponse{Code: ERROR, Message: "raft-state: not running with raft setup"})
		return
	}
	if !orcraft.IsHealthy() {
		Respond(r, &APIResponse{Code: ERROR, Message: "unhealthy"})
		return
	}
	r.JSON(http.StatusOK, "healthy")
}

// RaftFollowerHealthReport is initiated by followers to report their identity and health to the raft leader.
func (this *HttpAPI) RaftFollowerHealthReport(params martini.Params, r render.Render, req *http.Request, user auth.User) {
	if !orcraft.IsRaftEnabled() {
		Respond(r, &APIResponse{Code: ERROR, Message: "raft-state: not running with raft setup"})
		return
	}
	err := orcraft.OnHealthReport(params["authenticationToken"], params["raftBind"], params["raftAdvertise"])
	if err != nil {
		Respond(r, &APIResponse{Code: ERROR, Message: fmt.Sprintf("Cannot create snapshot: %+v", err)})
		return
	}
	r.JSON(http.StatusOK, "health reported")
}

// RaftSnapshot instructs raft to take a snapshot
func (this *HttpAPI) RaftSnapshot(params martini.Params, r render.Render, req *http.Request, user auth.User) {
	if !orcraft.IsRaftEnabled() {
		Respond(r, &APIResponse{Code: ERROR, Message: "raft-leader: not running with raft setup"})
		return
	}
	err := orcraft.Snapshot()
	if err != nil {
		Respond(r, &APIResponse{Code: ERROR, Message: fmt.Sprintf("Cannot create snapshot: %+v", err)})
		return
	}
	r.JSON(http.StatusOK, "snapshot created")
}

// ReloadConfiguration reloads confiug settings (not all of which will apply after change)
func (this *HttpAPI) ReloadConfiguration(params martini.Params, r render.Render, req *http.Request, user auth.User) {
	if !isAuthorizedForAction(req, user) {
		Respond(r, &APIResponse{Code: ERROR, Message: "Unauthorized"})
		return
	}
	config.Reload()
	inst.AuditOperation("reload-configuration", nil, "Triggered via API")

	Respond(r, &APIResponse{Code: OK, Message: fmt.Sprintf("Config reloaded")})
}

// ReplicationAnalysis retuens list of issues
func (this *HttpAPI) replicationAnalysis(clusterName string, instanceKey *inst.InstanceKey, params martini.Params, r render.Render, req *http.Request) {
	analysis, err := inst.GetReplicationAnalysis(clusterName, &inst.ReplicationAnalysisHints{IncludeDowntimed: true})
	if err != nil {
		Respond(r, &APIResponse{Code: ERROR, Message: fmt.Sprintf("Cannot get analysis: %+v", err)})
		return
	}
	// Possibly filter single instance
	if instanceKey != nil {
		filtered := analysis[:0]
		for _, analysisEntry := range analysis {
			if instanceKey.Equals(&analysisEntry.AnalyzedInstanceKey) {
				filtered = append(filtered, analysisEntry)
			}
		}
		analysis = filtered
	}

	Respond(r, &APIResponse{Code: OK, Message: fmt.Sprintf("Analysis"), Details: analysis})
}

// ReplicationAnalysis retuens list of issues
func (this *HttpAPI) ReplicationAnalysis(params martini.Params, r render.Render, req *http.Request) {
	this.replicationAnalysis("", nil, params, r, req)
}

// ReplicationAnalysis retuens list of issues
func (this *HttpAPI) ReplicationAnalysisForCluster(params martini.Params, r render.Render, req *http.Request) {
	clusterName := params["clusterName"]

	var err error
	if clusterName, err = inst.DeduceClusterName(params["clusterName"]); err != nil {
		Respond(r, &APIResponse{Code: ERROR, Message: fmt.Sprintf("Cannot get analysis: %+v", err)})
		return
	}
	if clusterName == "" {
		Respond(r, &APIResponse{Code: ERROR, Message: fmt.Sprintf("Cannot get cluster name: %+v", params["clusterName"])})
		return
	}
	this.replicationAnalysis(clusterName, nil, params, r, req)
}

// ReplicationAnalysis retuens list of issues
func (this *HttpAPI) ReplicationAnalysisForKey(params martini.Params, r render.Render, req *http.Request) {
	instanceKey, err := this.getInstanceKey(params["host"], params["port"])
	if err != nil {
		Respond(r, &APIResponse{Code: ERROR, Message: fmt.Sprintf("Cannot get analysis: %+v", err)})
		return
	}
	if !instanceKey.IsValid() {
		Respond(r, &APIResponse{Code: ERROR, Message: fmt.Sprintf("Cannot get analysis: invalid key %+v", instanceKey)})
		return
	}
	this.replicationAnalysis("", &instanceKey, params, r, req)
}

// RecoverLite attempts recovery on a given instance, without executing external processes
func (this *HttpAPI) RecoverLite(params martini.Params, r render.Render, req *http.Request, user auth.User) {
	params["skipProcesses"] = "true"
	this.Recover(params, r, req, user)
}

// Recover attempts recovery on a given instance
func (this *HttpAPI) Recover(params martini.Params, r render.Render, req *http.Request, user auth.User) {
	if !isAuthorizedForAction(req, user) {
		Respond(r, &APIResponse{Code: ERROR, Message: "Unauthorized"})
		return
	}
	instanceKey, err := this.getInstanceKey(params["host"], params["port"])
	if err != nil {
		Respond(r, &APIResponse{Code: ERROR, Message: err.Error()})
		return
	}
	var candidateKey *inst.InstanceKey
	if key, err := this.getInstanceKey(params["candidateHost"], params["candidatePort"]); err == nil {
		candidateKey = &key
	}

	skipProcesses := (req.URL.Query().Get("skipProcesses") == "true") || (params["skipProcesses"] == "true")
	recoveryAttempted, promotedInstanceKey, err := logic.CheckAndRecover(&instanceKey, candidateKey, skipProcesses)
	if err != nil {
		Respond(r, &APIResponse{Code: ERROR, Message: err.Error(), Details: instanceKey})
		return
	}
	if !recoveryAttempted {
		Respond(r, &APIResponse{Code: ERROR, Message: "Recovery not attempted", Details: instanceKey})
		return
	}
	if promotedInstanceKey == nil {
		Respond(r, &APIResponse{Code: ERROR, Message: "Recovery attempted but no instance promoted", Details: instanceKey})
		return
	}
	Respond(r, &APIResponse{Code: OK, Message: fmt.Sprintf("Recovery executed on %+v", instanceKey), Details: *promotedInstanceKey})
}

// GracefulMasterTakeover gracefully fails over a master onto its single replica.
func (this *HttpAPI) GracefulMasterTakeover(params martini.Params, r render.Render, req *http.Request, user auth.User) {
	if !isAuthorizedForAction(req, user) {
		Respond(r, &APIResponse{Code: ERROR, Message: "Unauthorized"})
		return
	}
	clusterName, err := figureClusterName(getClusterHint(params))
	if err != nil {
		Respond(r, &APIResponse{Code: ERROR, Message: err.Error()})
		return
	}
	designatedKey, _ := this.getInstanceKey(params["designatedHost"], params["designatedPort"])
	// designatedKey may be empty/invalid
	topologyRecovery, _, err := logic.GracefulMasterTakeover(clusterName, &designatedKey)
	if err != nil {
		Respond(r, &APIResponse{Code: ERROR, Message: err.Error(), Details: topologyRecovery})
		return
	}
	if topologyRecovery.SuccessorKey == nil {
		Respond(r, &APIResponse{Code: ERROR, Message: "graceful-master-takeover: no successor promoted", Details: topologyRecovery})
		return
	}

	Respond(r, &APIResponse{Code: OK, Message: "graceful-master-takeover: successor promoted", Details: topologyRecovery})
}

// ForceMasterFailover fails over a master (even if there's no particular problem with the master)
func (this *HttpAPI) ForceMasterFailover(params martini.Params, r render.Render, req *http.Request, user auth.User) {
	if !isAuthorizedForAction(req, user) {
		Respond(r, &APIResponse{Code: ERROR, Message: "Unauthorized"})
		return
	}
	clusterName, err := figureClusterName(getClusterHint(params))
	if err != nil {
		Respond(r, &APIResponse{Code: ERROR, Message: err.Error()})
		return
	}
	topologyRecovery, err := logic.ForceMasterFailover(clusterName)
	if err != nil {
		Respond(r, &APIResponse{Code: ERROR, Message: err.Error()})
		return
	}
	if topologyRecovery.SuccessorKey != nil {
		Respond(r, &APIResponse{Code: OK, Message: "Master failed over", Details: topologyRecovery})
	} else {
		Respond(r, &APIResponse{Code: ERROR, Message: "Master not failed over", Details: topologyRecovery})
	}
}

// ForceMasterTakeover fails over a master (even if there's no particular problem with the master)
func (this *HttpAPI) ForceMasterTakeover(params martini.Params, r render.Render, req *http.Request, user auth.User) {
	if !isAuthorizedForAction(req, user) {
		Respond(r, &APIResponse{Code: ERROR, Message: "Unauthorized"})
		return
	}
	clusterName, err := figureClusterName(getClusterHint(params))
	if err != nil {
		Respond(r, &APIResponse{Code: ERROR, Message: err.Error()})
		return
	}
	designatedKey, _ := this.getInstanceKey(params["designatedHost"], params["designatedPort"])
	designatedInstance, _, err := inst.ReadInstance(&designatedKey)
	if err != nil {
		Respond(r, &APIResponse{Code: ERROR, Message: err.Error()})
		return
	}
	if designatedInstance == nil {
		Respond(r, &APIResponse{Code: ERROR, Message: "Instance not found"})
		return
	}

	topologyRecovery, err := logic.ForceMasterTakeover(clusterName, designatedInstance)
	if err != nil {
		Respond(r, &APIResponse{Code: ERROR, Message: err.Error()})
		return
	}
	if topologyRecovery.SuccessorKey != nil {
		Respond(r, &APIResponse{Code: OK, Message: "Master failed over", Details: topologyRecovery})
	} else {
		Respond(r, &APIResponse{Code: ERROR, Message: "Master not failed over", Details: topologyRecovery})
	}
}

// Registers promotion preference for given instance
func (this *HttpAPI) RegisterCandidate(params martini.Params, r render.Render, req *http.Request, user auth.User) {
	if !isAuthorizedForAction(req, user) {
		Respond(r, &APIResponse{Code: ERROR, Message: "Unauthorized"})
		return
	}
	instanceKey, err := this.getInstanceKey(params["host"], params["port"])
	if err != nil {
		Respond(r, &APIResponse{Code: ERROR, Message: err.Error()})
		return
	}
	promotionRule, err := inst.ParseCandidatePromotionRule(params["promotionRule"])
	if err != nil {
		Respond(r, &APIResponse{Code: ERROR, Message: err.Error()})
		return
	}

	candidate := inst.NewCandidateDatabaseInstance(&instanceKey, promotionRule).WithCurrentTime()

	if orcraft.IsRaftEnabled() {
		_, err = orcraft.PublishCommand("register-candidate", candidate)
	} else {
		err = inst.RegisterCandidateInstance(candidate)
	}

	if err != nil {
		Respond(r, &APIResponse{Code: ERROR, Message: err.Error()})
		return
	}

	Respond(r, &APIResponse{Code: OK, Message: "Registered candidate", Details: instanceKey})
}

// AutomatedRecoveryFilters retuens list of clusters which are configured with automated recovery
func (this *HttpAPI) AutomatedRecoveryFilters(params martini.Params, r render.Render, req *http.Request) {
	automatedRecoveryMap := make(map[string]interface{})
	automatedRecoveryMap["RecoverMasterClusterFilters"] = config.Config.RecoverMasterClusterFilters
	automatedRecoveryMap["RecoverIntermediateMasterClusterFilters"] = config.Config.RecoverIntermediateMasterClusterFilters
	automatedRecoveryMap["RecoveryIgnoreHostnameFilters"] = config.Config.RecoveryIgnoreHostnameFilters

	Respond(r, &APIResponse{Code: OK, Message: fmt.Sprintf("Automated recovery configuration details"), Details: automatedRecoveryMap})
}

// AuditFailureDetection provides list of topology_failure_detection entries
func (this *HttpAPI) AuditFailureDetection(params martini.Params, r render.Render, req *http.Request) {

	var audits []logic.TopologyRecovery
	var err error

	if detectionId, derr := strconv.ParseInt(params["id"], 10, 0); derr == nil && detectionId > 0 {
		audits, err = logic.ReadFailureDetection(detectionId)
	} else {
		page, derr := strconv.Atoi(params["page"])
		if derr != nil || page < 0 {
			page = 0
		}
		audits, err = logic.ReadRecentFailureDetections(params["clusterAlias"], page)
	}

	if err != nil {
		Respond(r, &APIResponse{Code: ERROR, Message: fmt.Sprintf("%+v", err)})
		return
	}

	r.JSON(http.StatusOK, audits)
}

// AuditRecoverySteps returns audited steps of a given recovery
func (this *HttpAPI) AuditRecoverySteps(params martini.Params, r render.Render, req *http.Request) {
	recoveryUID := params["uid"]
	audits, err := logic.ReadTopologyRecoverySteps(recoveryUID)

	if err != nil {
		Respond(r, &APIResponse{Code: ERROR, Message: fmt.Sprintf("%+v", err)})
		return
	}

	r.JSON(http.StatusOK, audits)
}

// ReadReplicationAnalysisChangelog lists instances and their analysis changelog
func (this *HttpAPI) ReadReplicationAnalysisChangelog(params martini.Params, r render.Render, req *http.Request) {
	changelogs, err := inst.ReadReplicationAnalysisChangelog()

	if err != nil {
		Respond(r, &APIResponse{Code: ERROR, Message: fmt.Sprintf("%+v", err)})
		return
	}

	r.JSON(http.StatusOK, changelogs)
}

// AuditRecovery provides list of topology-recovery entries
func (this *HttpAPI) AuditRecovery(params martini.Params, r render.Render, req *http.Request) {
	var audits []logic.TopologyRecovery
	var err error

	if recoveryUID := params["uid"]; recoveryUID != "" {
		audits, err = logic.ReadRecoveryByUID(recoveryUID)
	} else if recoveryId, derr := strconv.ParseInt(params["id"], 10, 0); derr == nil && recoveryId > 0 {
		audits, err = logic.ReadRecovery(recoveryId)
	} else {
		page, derr := strconv.Atoi(params["page"])
		if derr != nil || page < 0 {
			page = 0
		}
		unacknowledgedOnly := (req.URL.Query().Get("unacknowledged") == "true")

		audits, err = logic.ReadRecentRecoveries(params["clusterName"], params["clusterAlias"], unacknowledgedOnly, page)
	}

	if err != nil {
		Respond(r, &APIResponse{Code: ERROR, Message: fmt.Sprintf("%+v", err)})
		return
	}

	r.JSON(http.StatusOK, audits)
}

// ActiveClusterRecovery returns recoveries in-progress for a given cluster
func (this *HttpAPI) ActiveClusterRecovery(params martini.Params, r render.Render, req *http.Request) {
	recoveries, err := logic.ReadActiveClusterRecovery(params["clusterName"])

	if err != nil {
		Respond(r, &APIResponse{Code: ERROR, Message: fmt.Sprintf("%+v", err)})
		return
	}

	r.JSON(http.StatusOK, recoveries)
}

// RecentlyActiveClusterRecovery returns recoveries in-progress for a given cluster
func (this *HttpAPI) RecentlyActiveClusterRecovery(params martini.Params, r render.Render, req *http.Request) {
	recoveries, err := logic.ReadRecentlyActiveClusterRecovery(params["clusterName"])

	if err != nil {
		Respond(r, &APIResponse{Code: ERROR, Message: fmt.Sprintf("%+v", err)})
		return
	}

	r.JSON(http.StatusOK, recoveries)
}

// RecentlyActiveClusterRecovery returns recoveries in-progress for a given cluster
func (this *HttpAPI) RecentlyActiveInstanceRecovery(params martini.Params, r render.Render, req *http.Request) {
	instanceKey, err := this.getInstanceKey(params["host"], params["port"])
	if err != nil {
		Respond(r, &APIResponse{Code: ERROR, Message: err.Error()})
		return
	}

	recoveries, err := logic.ReadRecentlyActiveInstanceRecovery(&instanceKey)

	if err != nil {
		Respond(r, &APIResponse{Code: ERROR, Message: fmt.Sprintf("%+v", err)})
		return
	}

	r.JSON(http.StatusOK, recoveries)
}

// ClusterInfo provides details of a given cluster
func (this *HttpAPI) AcknowledgeClusterRecoveries(params martini.Params, r render.Render, req *http.Request, user auth.User) {
	if !isAuthorizedForAction(req, user) {
		Respond(r, &APIResponse{Code: ERROR, Message: "Unauthorized"})
		return
	}

	var clusterName string
	var err error
	if params["clusterAlias"] != "" {
		clusterName, err = inst.GetClusterByAlias(params["clusterAlias"])
	} else {
		clusterName, err = figureClusterName(getClusterHint(params))
	}

	if err != nil {
		Respond(r, &APIResponse{Code: ERROR, Message: fmt.Sprintf("%+v", err)})
		return
	}

	comment := strings.TrimSpace(req.URL.Query().Get("comment"))
	if comment == "" {
		Respond(r, &APIResponse{Code: ERROR, Message: fmt.Sprintf("No acknowledge comment given")})
		return
	}
	userId := getUserId(req, user)
	if userId == "" {
		userId = inst.GetMaintenanceOwner()
	}
	if orcraft.IsRaftEnabled() {
		ack := logic.NewRecoveryAcknowledgement(userId, comment)
		ack.ClusterName = clusterName
		_, err = orcraft.PublishCommand("ack-recovery", ack)
	} else {
		_, err = logic.AcknowledgeClusterRecoveries(clusterName, userId, comment)
	}
	if err != nil {
		Respond(r, &APIResponse{Code: ERROR, Message: fmt.Sprintf("%+v", err)})
		return
	}

	Respond(r, &APIResponse{Code: OK, Message: fmt.Sprintf("Acknowledged cluster recoveries"), Details: clusterName})
}

// ClusterInfo provides details of a given cluster
func (this *HttpAPI) AcknowledgeInstanceRecoveries(params martini.Params, r render.Render, req *http.Request, user auth.User) {
	if !isAuthorizedForAction(req, user) {
		Respond(r, &APIResponse{Code: ERROR, Message: "Unauthorized"})
		return
	}

	instanceKey, err := this.getInstanceKey(params["host"], params["port"])
	if err != nil {
		Respond(r, &APIResponse{Code: ERROR, Message: err.Error()})
		return
	}

	comment := strings.TrimSpace(req.URL.Query().Get("comment"))
	if comment == "" {
		Respond(r, &APIResponse{Code: ERROR, Message: fmt.Sprintf("No acknowledge comment given")})
		return
	}
	userId := getUserId(req, user)
	if userId == "" {
		userId = inst.GetMaintenanceOwner()
	}
	if orcraft.IsRaftEnabled() {
		ack := logic.NewRecoveryAcknowledgement(userId, comment)
		ack.Key = instanceKey
		_, err = orcraft.PublishCommand("ack-recovery", ack)
	} else {
		_, err = logic.AcknowledgeInstanceRecoveries(&instanceKey, userId, comment)
	}
	if err != nil {
		Respond(r, &APIResponse{Code: ERROR, Message: fmt.Sprintf("%+v", err)})
		return
	}

	Respond(r, &APIResponse{Code: OK, Message: fmt.Sprintf("Acknowledged instance recoveries"), Details: instanceKey})
}

// ClusterInfo provides details of a given cluster
func (this *HttpAPI) AcknowledgeRecovery(params martini.Params, r render.Render, req *http.Request, user auth.User) {
	if !isAuthorizedForAction(req, user) {
		Respond(r, &APIResponse{Code: ERROR, Message: "Unauthorized"})
		return
	}
	var err error
	var recoveryId int64
	var idParam string

	// Ack either via id or uid
	recoveryUid := params["uid"]
	if recoveryUid == "" {
		idParam = params["recoveryId"]
		recoveryId, err = strconv.ParseInt(idParam, 10, 0)
		if err != nil {
			Respond(r, &APIResponse{Code: ERROR, Message: err.Error()})
			return
		}
	} else {
		idParam = recoveryUid
	}
	comment := strings.TrimSpace(req.URL.Query().Get("comment"))
	if comment == "" {
		Respond(r, &APIResponse{Code: ERROR, Message: fmt.Sprintf("No acknowledge comment given")})
		return
	}
	userId := getUserId(req, user)
	if userId == "" {
		userId = inst.GetMaintenanceOwner()
	}
	if orcraft.IsRaftEnabled() {
		ack := logic.NewRecoveryAcknowledgement(userId, comment)
		ack.Id = recoveryId
		ack.UID = recoveryUid
		_, err = orcraft.PublishCommand("ack-recovery", ack)
	} else {
		if recoveryUid != "" {
			_, err = logic.AcknowledgeRecoveryByUID(recoveryUid, userId, comment)
		} else {
			_, err = logic.AcknowledgeRecovery(recoveryId, userId, comment)
		}
	}

	if err != nil {
		Respond(r, &APIResponse{Code: ERROR, Message: fmt.Sprintf("%+v", err)})
		return
	}

	Respond(r, &APIResponse{Code: OK, Message: fmt.Sprintf("Acknowledged recovery"), Details: idParam})
}

// ClusterInfo provides details of a given cluster
func (this *HttpAPI) AcknowledgeAllRecoveries(params martini.Params, r render.Render, req *http.Request, user auth.User) {
	if !isAuthorizedForAction(req, user) {
		Respond(r, &APIResponse{Code: ERROR, Message: "Unauthorized"})
		return
	}

	comment := strings.TrimSpace(req.URL.Query().Get("comment"))
	if comment == "" {
		Respond(r, &APIResponse{Code: ERROR, Message: fmt.Sprintf("No acknowledge comment given")})
		return
	}
	userId := getUserId(req, user)
	if userId == "" {
		userId = inst.GetMaintenanceOwner()
	}
	var err error
	if orcraft.IsRaftEnabled() {
		ack := logic.NewRecoveryAcknowledgement(userId, comment)
		ack.AllRecoveries = true
		_, err = orcraft.PublishCommand("ack-recovery", ack)
	} else {
		_, err = logic.AcknowledgeAllRecoveries(userId, comment)
	}
	if err != nil {
		Respond(r, &APIResponse{Code: ERROR, Message: fmt.Sprintf("%+v", err)})
		return
	}

	Respond(r, &APIResponse{Code: OK, Message: fmt.Sprintf("Acknowledged all recoveries"), Details: comment})
}

// BlockedRecoveries reads list of currently blocked recoveries, optionally filtered by cluster name
func (this *HttpAPI) BlockedRecoveries(params martini.Params, r render.Render, req *http.Request) {
	blockedRecoveries, err := logic.ReadBlockedRecoveries(params["clusterName"])

	if err != nil {
		Respond(r, &APIResponse{Code: ERROR, Message: fmt.Sprintf("%+v", err)})
		return
	}

	r.JSON(http.StatusOK, blockedRecoveries)
}

// DisableGlobalRecoveries globally disables recoveries
func (this *HttpAPI) DisableGlobalRecoveries(params martini.Params, r render.Render, req *http.Request, user auth.User) {
	if !isAuthorizedForAction(req, user) {
		Respond(r, &APIResponse{Code: ERROR, Message: "Unauthorized"})
		return
	}

	var err error
	if orcraft.IsRaftEnabled() {
		_, err = orcraft.PublishCommand("disable-global-recoveries", 0)
	} else {
		err = logic.DisableRecovery()
	}

	if err != nil {
		Respond(r, &APIResponse{Code: ERROR, Message: fmt.Sprintf("%+v", err)})
		return
	}

	Respond(r, &APIResponse{Code: OK, Message: "Globally disabled recoveries", Details: "disabled"})
}

// EnableGlobalRecoveries globally enables recoveries
func (this *HttpAPI) EnableGlobalRecoveries(params martini.Params, r render.Render, req *http.Request, user auth.User) {
	if !isAuthorizedForAction(req, user) {
		Respond(r, &APIResponse{Code: ERROR, Message: "Unauthorized"})
		return
	}

	var err error
	if orcraft.IsRaftEnabled() {
		_, err = orcraft.PublishCommand("enable-global-recoveries", 0)
	} else {
		err = logic.EnableRecovery()
	}
	if err != nil {
		Respond(r, &APIResponse{Code: ERROR, Message: fmt.Sprintf("%+v", err)})
		return
	}

	Respond(r, &APIResponse{Code: OK, Message: "Globally enabled recoveries", Details: "enabled"})
}

// CheckGlobalRecoveries checks whether
func (this *HttpAPI) CheckGlobalRecoveries(params martini.Params, r render.Render, req *http.Request) {
	isDisabled, err := logic.IsRecoveryDisabled()

	if err != nil {
		Respond(r, &APIResponse{Code: ERROR, Message: fmt.Sprintf("%+v", err)})
		return
	}
	details := "enabled"
	if isDisabled {
		details = "disabled"
	}
	Respond(r, &APIResponse{Code: OK, Message: fmt.Sprintf("Global recoveries %+v", details), Details: details})
}

func (this *HttpAPI) getSynonymPath(path string) (synonymPath string) {
	pathBase := strings.Split(path, "/")[0]
	if synonym, ok := apiSynonyms[pathBase]; ok {
		synonymPath = fmt.Sprintf("%s%s", synonym, path[len(pathBase):])
	}
	return synonymPath
}

func (this *HttpAPI) registerSingleAPIRequest(m *martini.ClassicMartini, path string, handler martini.Handler, allowProxy bool) {
	registeredPaths = append(registeredPaths, path)
	fullPath := fmt.Sprintf("%s/api/%s", this.URLPrefix, path)

	if allowProxy && config.Config.RaftEnabled {
		m.Get(fullPath, raftReverseProxy, handler)
	} else {
		m.Get(fullPath, handler)
	}
}

func (this *HttpAPI) registerAPIRequestInternal(m *martini.ClassicMartini, path string, handler martini.Handler, allowProxy bool) {
	this.registerSingleAPIRequest(m, path, handler, allowProxy)

	if synonym := this.getSynonymPath(path); synonym != "" {
		this.registerSingleAPIRequest(m, synonym, handler, allowProxy)
	}
}

func (this *HttpAPI) registerAPIRequest(m *martini.ClassicMartini, path string, handler martini.Handler) {
	this.registerAPIRequestInternal(m, path, handler, true)
}

func (this *HttpAPI) registerAPIRequestNoProxy(m *martini.ClassicMartini, path string, handler martini.Handler) {
	this.registerAPIRequestInternal(m, path, handler, false)
}

// RegisterRequests makes for the de-facto list of known API calls
func (this *HttpAPI) RegisterRequests(m *martini.ClassicMartini) {
	// Smart relocation:
	this.registerAPIRequest(m, "relocate/:host/:port/:belowHost/:belowPort", this.RelocateBelow)
	this.registerAPIRequest(m, "relocate-below/:host/:port/:belowHost/:belowPort", this.RelocateBelow)
	this.registerAPIRequest(m, "relocate-slaves/:host/:port/:belowHost/:belowPort", this.RelocateReplicas)
	this.registerAPIRequest(m, "regroup-slaves/:host/:port", this.RegroupReplicas)

	// Classic file:pos relocation:
	this.registerAPIRequest(m, "move-up/:host/:port", this.MoveUp)
	this.registerAPIRequest(m, "move-up-slaves/:host/:port", this.MoveUpReplicas)
	this.registerAPIRequest(m, "move-below/:host/:port/:siblingHost/:siblingPort", this.MoveBelow)
	this.registerAPIRequest(m, "move-equivalent/:host/:port/:belowHost/:belowPort", this.MoveEquivalent)
	this.registerAPIRequest(m, "repoint/:host/:port/:belowHost/:belowPort", this.Repoint)
	this.registerAPIRequest(m, "repoint-slaves/:host/:port", this.RepointReplicas)
	this.registerAPIRequest(m, "make-co-master/:host/:port", this.MakeCoMaster)
	this.registerAPIRequest(m, "enslave-siblings/:host/:port", this.TakeSiblings)
	this.registerAPIRequest(m, "enslave-master/:host/:port", this.TakeMaster)
	this.registerAPIRequest(m, "master-equivalent/:host/:port/:logFile/:logPos", this.MasterEquivalent)

	// Binlog server relocation:
	this.registerAPIRequest(m, "regroup-slaves-bls/:host/:port", this.RegroupReplicasBinlogServers)

	// GTID relocation:
	this.registerAPIRequest(m, "move-below-gtid/:host/:port/:belowHost/:belowPort", this.MoveBelowGTID)
	this.registerAPIRequest(m, "move-slaves-gtid/:host/:port/:belowHost/:belowPort", this.MoveReplicasGTID)
	this.registerAPIRequest(m, "regroup-slaves-gtid/:host/:port", this.RegroupReplicasGTID)

	// Pseudo-GTID relocation:
	this.registerAPIRequest(m, "match/:host/:port/:belowHost/:belowPort", this.MatchBelow)
	this.registerAPIRequest(m, "match-below/:host/:port/:belowHost/:belowPort", this.MatchBelow)
	this.registerAPIRequest(m, "match-up/:host/:port", this.MatchUp)
	this.registerAPIRequest(m, "match-slaves/:host/:port/:belowHost/:belowPort", this.MultiMatchReplicas)
	this.registerAPIRequest(m, "match-up-slaves/:host/:port", this.MatchUpReplicas)
	this.registerAPIRequest(m, "regroup-slaves-pgtid/:host/:port", this.RegroupReplicasPseudoGTID)
	// Legacy, need to revisit:
	this.registerAPIRequest(m, "make-master/:host/:port", this.MakeMaster)
	this.registerAPIRequest(m, "make-local-master/:host/:port", this.MakeLocalMaster)

	// Replication, general:
	this.registerAPIRequest(m, "enable-gtid/:host/:port", this.EnableGTID)
	this.registerAPIRequest(m, "disable-gtid/:host/:port", this.DisableGTID)
	this.registerAPIRequest(m, "locate-gtid-errant/:host/:port", this.LocateErrantGTID)
	this.registerAPIRequest(m, "gtid-errant-reset-master/:host/:port", this.ErrantGTIDResetMaster)
	this.registerAPIRequest(m, "gtid-errant-inject-empty/:host/:port", this.ErrantGTIDInjectEmpty)
	this.registerAPIRequest(m, "skip-query/:host/:port", this.SkipQuery)
	this.registerAPIRequest(m, "start-slave/:host/:port", this.StartSlave)
	this.registerAPIRequest(m, "restart-slave/:host/:port", this.RestartSlave)
	this.registerAPIRequest(m, "stop-slave/:host/:port", this.StopSlave)
	this.registerAPIRequest(m, "stop-slave-nice/:host/:port", this.StopSlaveNicely)
	this.registerAPIRequest(m, "reset-slave/:host/:port", this.ResetSlave)
	this.registerAPIRequest(m, "detach-slave/:host/:port", this.DetachReplicaMasterHost)
	this.registerAPIRequest(m, "reattach-slave/:host/:port", this.ReattachReplicaMasterHost)
	this.registerAPIRequest(m, "detach-slave-master-host/:host/:port", this.DetachReplicaMasterHost)
	this.registerAPIRequest(m, "reattach-slave-master-host/:host/:port", this.ReattachReplicaMasterHost)
	this.registerAPIRequest(m, "flush-binary-logs/:host/:port", this.FlushBinaryLogs)
	this.registerAPIRequest(m, "purge-binary-logs/:host/:port/:logFile", this.PurgeBinaryLogs)
	this.registerAPIRequest(m, "restart-slave-statements/:host/:port", this.RestartSlaveStatements)
	this.registerAPIRequest(m, "enable-semi-sync-master/:host/:port", this.EnableSemiSyncMaster)
	this.registerAPIRequest(m, "disable-semi-sync-master/:host/:port", this.DisableSemiSyncMaster)
	this.registerAPIRequest(m, "enable-semi-sync-replica/:host/:port", this.EnableSemiSyncReplica)
	this.registerAPIRequest(m, "disable-semi-sync-replica/:host/:port", this.DisableSemiSyncReplica)

	// Replication information:
	this.registerAPIRequest(m, "can-replicate-from/:host/:port/:belowHost/:belowPort", this.CanReplicateFrom)
	this.registerAPIRequest(m, "can-replicate-from-gtid/:host/:port/:belowHost/:belowPort", this.CanReplicateFromGTID)

	// Instance:
	this.registerAPIRequest(m, "set-read-only/:host/:port", this.SetReadOnly)
	this.registerAPIRequest(m, "set-writeable/:host/:port", this.SetWriteable)
	this.registerAPIRequest(m, "kill-query/:host/:port/:process", this.KillQuery)

	// Binary logs:
	this.registerAPIRequest(m, "last-pseudo-gtid/:host/:port", this.LastPseudoGTID)

	// Pools:
	this.registerAPIRequest(m, "submit-pool-instances/:pool", this.SubmitPoolInstances)
	this.registerAPIRequest(m, "cluster-pool-instances/:clusterName", this.ReadClusterPoolInstancesMap)
	this.registerAPIRequest(m, "cluster-pool-instances/:clusterName/:pool", this.ReadClusterPoolInstancesMap)
	this.registerAPIRequest(m, "heuristic-cluster-pool-instances/:clusterName", this.GetHeuristicClusterPoolInstances)
	this.registerAPIRequest(m, "heuristic-cluster-pool-instances/:clusterName/:pool", this.GetHeuristicClusterPoolInstances)
	this.registerAPIRequest(m, "heuristic-cluster-pool-lag/:clusterName", this.GetHeuristicClusterPoolInstancesLag)
	this.registerAPIRequest(m, "heuristic-cluster-pool-lag/:clusterName/:pool", this.GetHeuristicClusterPoolInstancesLag)

	// Information:
	this.registerAPIRequest(m, "search/:searchString", this.Search)
	this.registerAPIRequest(m, "search", this.Search)

	// Cluster
	this.registerAPIRequest(m, "cluster/:clusterHint", this.Cluster)
	this.registerAPIRequest(m, "cluster/alias/:clusterAlias", this.ClusterByAlias)
	this.registerAPIRequest(m, "cluster/instance/:host/:port", this.ClusterByInstance)
	this.registerAPIRequest(m, "cluster-info/:clusterHint", this.ClusterInfo)
	this.registerAPIRequest(m, "cluster-info/alias/:clusterAlias", this.ClusterInfoByAlias)
	this.registerAPIRequest(m, "cluster-osc-slaves/:clusterHint", this.ClusterOSCReplicas)
	this.registerAPIRequest(m, "set-cluster-alias/:clusterName", this.SetClusterAliasManualOverride)
	this.registerAPIRequest(m, "clusters", this.Clusters)
	this.registerAPIRequest(m, "clusters-info", this.ClustersInfo)

	this.registerAPIRequest(m, "masters", this.Masters)
	this.registerAPIRequest(m, "master/:clusterHint", this.ClusterMaster)
	this.registerAPIRequest(m, "instance-replicas/:host/:port", this.InstanceReplicas)
	this.registerAPIRequest(m, "all-instances", this.AllInstances)
	this.registerAPIRequest(m, "downtimed", this.Downtimed)
	this.registerAPIRequest(m, "downtimed/:clusterHint", this.Downtimed)
	this.registerAPIRequest(m, "topology/:clusterHint", this.AsciiTopology)
	this.registerAPIRequest(m, "topology/:host/:port", this.AsciiTopology)
	this.registerAPIRequest(m, "topology-tabulated/:clusterHint", this.AsciiTopologyTabulated)
	this.registerAPIRequest(m, "topology-tabulated/:host/:port", this.AsciiTopologyTabulated)
	this.registerAPIRequest(m, "topology-tags/:clusterHint", this.AsciiTopologyTags)
	this.registerAPIRequest(m, "topology-tags/:host/:port", this.AsciiTopologyTags)
	this.registerAPIRequest(m, "snapshot-topologies", this.SnapshotTopologies)

	// Key-value:
	this.registerAPIRequest(m, "submit-masters-to-kv-stores", this.SubmitMastersToKvStores)
	this.registerAPIRequest(m, "submit-masters-to-kv-stores/:clusterHint", this.SubmitMastersToKvStores)

	// Tags:
	this.registerAPIRequest(m, "tagged", this.Tagged)
	this.registerAPIRequest(m, "tags/:host/:port", this.Tags)
	this.registerAPIRequest(m, "tag-value/:host/:port", this.TagValue)
	this.registerAPIRequest(m, "tag-value/:host/:port/:tagName", this.TagValue)
	this.registerAPIRequest(m, "tag/:host/:port", this.Tag)
	this.registerAPIRequest(m, "tag/:host/:port/:tagName/:tagValue", this.Tag)
	this.registerAPIRequest(m, "untag/:host/:port", this.Untag)
	this.registerAPIRequest(m, "untag/:host/:port/:tagName", this.Untag)
	this.registerAPIRequest(m, "untag-all", this.UntagAll)
	this.registerAPIRequest(m, "untag-all/:tagName/:tagValue", this.UntagAll)

	// Instance management:
	this.registerAPIRequest(m, "instance/:host/:port", this.Instance)
	this.registerAPIRequest(m, "discover/:host/:port", this.Discover)
	this.registerAPIRequest(m, "async-discover/:host/:port", this.AsyncDiscover)
	this.registerAPIRequest(m, "refresh/:host/:port", this.Refresh)
	this.registerAPIRequest(m, "forget/:host/:port", this.Forget)
	this.registerAPIRequest(m, "forget-cluster/:clusterHint", this.ForgetCluster)
	this.registerAPIRequest(m, "begin-maintenance/:host/:port/:owner/:reason", this.BeginMaintenance)
	this.registerAPIRequest(m, "end-maintenance/:host/:port", this.EndMaintenanceByInstanceKey)
	this.registerAPIRequest(m, "in-maintenance/:host/:port", this.InMaintenance)
	this.registerAPIRequest(m, "end-maintenance/:maintenanceKey", this.EndMaintenance)
	this.registerAPIRequest(m, "maintenance", this.Maintenance)
	this.registerAPIRequest(m, "begin-downtime/:host/:port/:owner/:reason", this.BeginDowntime)
	this.registerAPIRequest(m, "begin-downtime/:host/:port/:owner/:reason/:duration", this.BeginDowntime)
	this.registerAPIRequest(m, "end-downtime/:host/:port", this.EndDowntime)

	// Recovery:
	this.registerAPIRequest(m, "replication-analysis", this.ReplicationAnalysis)
	this.registerAPIRequest(m, "replication-analysis/:clusterName", this.ReplicationAnalysisForCluster)
	this.registerAPIRequest(m, "replication-analysis/instance/:host/:port", this.ReplicationAnalysisForKey)
	this.registerAPIRequest(m, "recover/:host/:port", this.Recover)
	this.registerAPIRequest(m, "recover/:host/:port/:candidateHost/:candidatePort", this.Recover)
	this.registerAPIRequest(m, "recover-lite/:host/:port", this.RecoverLite)
	this.registerAPIRequest(m, "recover-lite/:host/:port/:candidateHost/:candidatePort", this.RecoverLite)
	this.registerAPIRequest(m, "graceful-master-takeover/:host/:port", this.GracefulMasterTakeover)
	this.registerAPIRequest(m, "graceful-master-takeover/:host/:port/:designatedHost/:designatedPort", this.GracefulMasterTakeover)
	this.registerAPIRequest(m, "graceful-master-takeover/:clusterHint", this.GracefulMasterTakeover)
	this.registerAPIRequest(m, "graceful-master-takeover/:clusterHint/:designatedHost/:designatedPort", this.GracefulMasterTakeover)
	this.registerAPIRequest(m, "force-master-failover/:host/:port", this.ForceMasterFailover)
	this.registerAPIRequest(m, "force-master-failover/:clusterHint", this.ForceMasterFailover)
	this.registerAPIRequest(m, "force-master-takeover/:clusterHint/:designatedHost/:designatedPort", this.ForceMasterTakeover)
	this.registerAPIRequest(m, "force-master-takeover/:host/:port/:designatedHost/:designatedPort", this.ForceMasterTakeover)
	this.registerAPIRequest(m, "register-candidate/:host/:port/:promotionRule", this.RegisterCandidate)
	this.registerAPIRequest(m, "automated-recovery-filters", this.AutomatedRecoveryFilters)
	this.registerAPIRequest(m, "audit-failure-detection", this.AuditFailureDetection)
	this.registerAPIRequest(m, "audit-failure-detection/:page", this.AuditFailureDetection)
	this.registerAPIRequest(m, "audit-failure-detection/id/:id", this.AuditFailureDetection)
	this.registerAPIRequest(m, "audit-failure-detection/alias/:clusterAlias", this.AuditFailureDetection)
	this.registerAPIRequest(m, "audit-failure-detection/alias/:clusterAlias/:page", this.AuditFailureDetection)
	this.registerAPIRequest(m, "replication-analysis-changelog", this.ReadReplicationAnalysisChangelog)
	this.registerAPIRequest(m, "audit-recovery", this.AuditRecovery)
	this.registerAPIRequest(m, "audit-recovery/:page", this.AuditRecovery)
	this.registerAPIRequest(m, "audit-recovery/id/:id", this.AuditRecovery)
	this.registerAPIRequest(m, "audit-recovery/uid/:uid", this.AuditRecovery)
	this.registerAPIRequest(m, "audit-recovery/cluster/:clusterName", this.AuditRecovery)
	this.registerAPIRequest(m, "audit-recovery/cluster/:clusterName/:page", this.AuditRecovery)
	this.registerAPIRequest(m, "audit-recovery/alias/:clusterAlias", this.AuditRecovery)
	this.registerAPIRequest(m, "audit-recovery/alias/:clusterAlias/:page", this.AuditRecovery)
	this.registerAPIRequest(m, "audit-recovery-steps/:uid", this.AuditRecoverySteps)
	this.registerAPIRequest(m, "active-cluster-recovery/:clusterName", this.ActiveClusterRecovery)
	this.registerAPIRequest(m, "recently-active-cluster-recovery/:clusterName", this.RecentlyActiveClusterRecovery)
	this.registerAPIRequest(m, "recently-active-instance-recovery/:host/:port", this.RecentlyActiveInstanceRecovery)
	this.registerAPIRequest(m, "ack-recovery/cluster/:clusterHint", this.AcknowledgeClusterRecoveries)
	this.registerAPIRequest(m, "ack-recovery/cluster/alias/:clusterAlias", this.AcknowledgeClusterRecoveries)
	this.registerAPIRequest(m, "ack-recovery/instance/:host/:port", this.AcknowledgeInstanceRecoveries)
	this.registerAPIRequest(m, "ack-recovery/:recoveryId", this.AcknowledgeRecovery)
	this.registerAPIRequest(m, "ack-recovery/uid/:uid", this.AcknowledgeRecovery)
	this.registerAPIRequest(m, "ack-all-recoveries", this.AcknowledgeAllRecoveries)
	this.registerAPIRequest(m, "blocked-recoveries", this.BlockedRecoveries)
	this.registerAPIRequest(m, "blocked-recoveries/cluster/:clusterName", this.BlockedRecoveries)
	this.registerAPIRequest(m, "disable-global-recoveries", this.DisableGlobalRecoveries)
	this.registerAPIRequest(m, "enable-global-recoveries", this.EnableGlobalRecoveries)
	this.registerAPIRequest(m, "check-global-recoveries", this.CheckGlobalRecoveries)

	// General
	this.registerAPIRequest(m, "problems", this.Problems)
	this.registerAPIRequest(m, "problems/:clusterName", this.Problems)
	this.registerAPIRequest(m, "audit", this.Audit)
	this.registerAPIRequest(m, "audit/:page", this.Audit)
	this.registerAPIRequest(m, "audit/instance/:host/:port", this.Audit)
	this.registerAPIRequest(m, "audit/instance/:host/:port/:page", this.Audit)
	this.registerAPIRequest(m, "resolve/:host/:port", this.Resolve)

	// Meta, no proxy
	this.registerAPIRequestNoProxy(m, "headers", this.Headers)
	this.registerAPIRequestNoProxy(m, "health", this.Health)
	this.registerAPIRequestNoProxy(m, "lb-check", this.LBCheck)
	this.registerAPIRequestNoProxy(m, "_ping", this.LBCheck)
	this.registerAPIRequestNoProxy(m, "leader-check", this.LeaderCheck)
	this.registerAPIRequestNoProxy(m, "leader-check/:errorStatusCode", this.LeaderCheck)
	this.registerAPIRequestNoProxy(m, "grab-election", this.GrabElection)
	this.registerAPIRequestNoProxy(m, "raft-yield/:node", this.RaftYield)
	this.registerAPIRequestNoProxy(m, "raft-yield-hint/:hint", this.RaftYieldHint)
	this.registerAPIRequestNoProxy(m, "raft-peers", this.RaftPeers)
	this.registerAPIRequestNoProxy(m, "raft-state", this.RaftState)
	this.registerAPIRequestNoProxy(m, "raft-leader", this.RaftLeader)
	this.registerAPIRequestNoProxy(m, "raft-health", this.RaftHealth)
	this.registerAPIRequestNoProxy(m, "raft-snapshot", this.RaftSnapshot)
	this.registerAPIRequestNoProxy(m, "raft-follower-health-report/:authenticationToken/:raftBind/:raftAdvertise", this.RaftFollowerHealthReport)
	this.registerAPIRequestNoProxy(m, "reload-configuration", this.ReloadConfiguration)
	this.registerAPIRequestNoProxy(m, "hostname-resolve-cache", this.HostnameResolveCache)
	this.registerAPIRequestNoProxy(m, "reset-hostname-resolve-cache", this.ResetHostnameResolveCache)
	// Meta
	this.registerAPIRequest(m, "routed-leader-check", this.LeaderCheck)
	this.registerAPIRequest(m, "reelect", this.Reelect)
	this.registerAPIRequest(m, "reload-cluster-alias", this.ReloadClusterAlias)
	this.registerAPIRequest(m, "deregister-hostname-unresolve/:host/:port", this.DeregisterHostnameUnresolve)
	this.registerAPIRequest(m, "register-hostname-unresolve/:host/:port/:virtualname", this.RegisterHostnameUnresolve)

	// Bulk access to information
	this.registerAPIRequest(m, "bulk-instances", this.BulkInstances)
	this.registerAPIRequest(m, "bulk-promotion-rules", this.BulkPromotionRules)

	// Monitoring
	this.registerAPIRequest(m, "discovery-metrics-raw/:seconds", this.DiscoveryMetricsRaw)
	this.registerAPIRequest(m, "discovery-metrics-aggregated/:seconds", this.DiscoveryMetricsAggregated)
	this.registerAPIRequest(m, "discovery-queue-metrics-raw/:seconds", this.DiscoveryQueueMetricsRaw)
	this.registerAPIRequest(m, "discovery-queue-metrics-aggregated/:seconds", this.DiscoveryQueueMetricsAggregated)
	this.registerAPIRequest(m, "backend-query-metrics-raw/:seconds", this.BackendQueryMetricsRaw)
	this.registerAPIRequest(m, "backend-query-metrics-aggregated/:seconds", this.BackendQueryMetricsAggregated)
	this.registerAPIRequest(m, "write-buffer-metrics-raw/:seconds", this.WriteBufferMetricsRaw)
	this.registerAPIRequest(m, "write-buffer-metrics-aggregated/:seconds", this.WriteBufferMetricsAggregated)

	// Agents
	this.registerAPIRequest(m, "agents", this.Agents)
	this.registerAPIRequest(m, "agent/:host", this.Agent)
	this.registerAPIRequest(m, "agent-umount/:host", this.AgentUnmount)
	this.registerAPIRequest(m, "agent-mount/:host", this.AgentMountLV)
	this.registerAPIRequest(m, "agent-create-snapshot/:host", this.AgentCreateSnapshot)
	this.registerAPIRequest(m, "agent-removelv/:host", this.AgentRemoveLV)
	this.registerAPIRequest(m, "agent-mysql-stop/:host", this.AgentMySQLStop)
	this.registerAPIRequest(m, "agent-mysql-start/:host", this.AgentMySQLStart)
	this.registerAPIRequest(m, "agent-seed/:targetHost/:sourceHost", this.AgentSeed)
	this.registerAPIRequest(m, "agent-active-seeds/:host", this.AgentActiveSeeds)
	this.registerAPIRequest(m, "agent-recent-seeds/:host", this.AgentRecentSeeds)
	this.registerAPIRequest(m, "agent-seed-details/:seedId", this.AgentSeedDetails)
	this.registerAPIRequest(m, "agent-seed-states/:seedId", this.AgentSeedStates)
	this.registerAPIRequest(m, "agent-abort-seed/:seedId", this.AbortSeed)
	this.registerAPIRequest(m, "agent-custom-command/:host/:command", this.AgentCustomCommand)
	this.registerAPIRequest(m, "seeds", this.Seeds)

	// Configurable status check endpoint
	m.Get(config.Config.StatusEndpoint, this.StatusCheck)
}<|MERGE_RESOLUTION|>--- conflicted
+++ resolved
@@ -287,19 +287,11 @@
 		_, err = orcraft.PublishCommand("forget", instanceKey)
 	} else {
 		err = inst.ForgetInstance(&instanceKey)
-<<<<<<< HEAD
-	}
-	if err != nil {
-		Respond(r, &APIResponse{Code: ERROR, Message: err.Error()})
-		return
-	}
-=======
-	}
-	if err != nil {
-		Respond(r, &APIResponse{Code: ERROR, Message: err.Error()})
-		return
-	}
->>>>>>> d9c6e78d
+	}
+	if err != nil {
+		Respond(r, &APIResponse{Code: ERROR, Message: err.Error()})
+		return
+	}
 	Respond(r, &APIResponse{Code: OK, Message: fmt.Sprintf("Instance forgotten: %+v", instanceKey), Details: instanceKey})
 }
 
