--- conflicted
+++ resolved
@@ -576,7 +576,11 @@
 			database_instance
 			ADD COLUMN semi_sync_available TINYINT UNSIGNED NOT NULL DEFAULT 0 AFTER semi_sync_enforced
 	`,
-<<<<<<< HEAD
+	`
+		ALTER TABLE /* sqlite3-skip */
+			database_instance
+			MODIFY semi_sync_master_timeout BIGINT UNSIGNED NOT NULL DEFAULT 0
+  `,
 	// Fields related to Replication Group the instance belongs to
 	`
 		ALTER TABLE
@@ -612,11 +616,5 @@
 		ALTER TABLE
 		database_instance
             ADD COLUMN replication_group_primary_port smallint(5) unsigned NOT NULL DEFAULT 0 AFTER replication_group_primary_host
-=======
-	`
-		ALTER TABLE /* sqlite3-skip */
-			database_instance
-			MODIFY semi_sync_master_timeout BIGINT UNSIGNED NOT NULL DEFAULT 0
->>>>>>> d2198443
 	`,
 }