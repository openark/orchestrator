/*
   Copyright 2017 Shlomi Noach, GitHub Inc.

   Licensed under the Apache License, Version 2.0 (the "License");
   you may not use this file except in compliance with the License.
   You may obtain a copy of the License at

       http://www.apache.org/licenses/LICENSE-2.0

   Unless required by applicable law or agreed to in writing, software
   distributed under the License is distributed on an "AS IS" BASIS,
   WITHOUT WARRANTIES OR CONDITIONS OF ANY KIND, either express or implied.
   See the License for the specific language governing permissions and
   limitations under the License.
*/

package db

// generateSQLPatches contains DDLs for patching schema to the latest version.
// Add new statements at the end of the list so they form a changelog.
var generateSQLPatches = []string{
	`
		ALTER TABLE
			database_instance
			ADD COLUMN read_only TINYINT UNSIGNED NOT NULL AFTER version
	`,
	`
		ALTER TABLE
			database_instance
			ADD COLUMN last_sql_error TEXT NOT NULL AFTER exec_master_log_pos
	`,
	`
		ALTER TABLE
			database_instance
			ADD COLUMN last_io_error TEXT NOT NULL AFTER last_sql_error
	`,
	`
		ALTER TABLE
			database_instance
			ADD COLUMN oracle_gtid TINYINT UNSIGNED NOT NULL AFTER slave_io_running
	`,
	`
		ALTER TABLE
			database_instance
			ADD COLUMN mariadb_gtid TINYINT UNSIGNED NOT NULL AFTER oracle_gtid
	`,
	`
		ALTER TABLE
			database_instance
			ADD COLUMN relay_log_file varchar(128) CHARACTER SET ascii NOT NULL AFTER exec_master_log_pos
	`,
	`
		ALTER TABLE
			database_instance
			ADD COLUMN relay_log_pos bigint unsigned NOT NULL AFTER relay_log_file
	`,
	`
		DROP INDEX master_host_port_idx ON database_instance
	`,
	`
		ALTER TABLE
			database_instance
			ADD INDEX master_host_port_idx_database_instance (master_host, master_port)
	`,
	`
		ALTER TABLE
			database_instance
			ADD COLUMN pseudo_gtid TINYINT UNSIGNED NOT NULL AFTER mariadb_gtid
	`,
	`
		ALTER TABLE
			database_instance
			ADD COLUMN replication_depth TINYINT UNSIGNED NOT NULL AFTER cluster_name
	`,
	`
		ALTER TABLE
			database_instance
			ADD COLUMN has_replication_filters TINYINT UNSIGNED NOT NULL AFTER slave_io_running
	`,
	`
		ALTER TABLE
			database_instance
			ADD COLUMN data_center varchar(32) CHARACTER SET ascii NOT NULL AFTER cluster_name
	`,
	`
		ALTER TABLE
			database_instance
			ADD COLUMN physical_environment varchar(32) CHARACTER SET ascii NOT NULL AFTER data_center
	`,
	`
		ALTER TABLE
			database_instance_maintenance
			ADD KEY active_timestamp_idx (maintenance_active, begin_timestamp)
	`,
	`
		ALTER TABLE
			database_instance
			ADD COLUMN uptime INT UNSIGNED NOT NULL AFTER last_seen
	`,
	`
		ALTER TABLE
			cluster_alias
			ADD UNIQUE KEY alias_uidx (alias)
	`,
	`
		ALTER TABLE
			database_instance
			ADD COLUMN is_co_master TINYINT UNSIGNED NOT NULL AFTER replication_depth
	`,
	`
		ALTER TABLE
			database_instance_maintenance
			ADD KEY active_end_timestamp_idx (maintenance_active, end_timestamp)
	`,
	`
		ALTER TABLE
			database_instance
			ADD COLUMN sql_delay INT UNSIGNED NOT NULL AFTER slave_lag_seconds
	`,
	`
		ALTER TABLE
			topology_recovery
			ADD COLUMN analysis              varchar(128) CHARACTER SET ascii NOT NULL
	`,
	`
		ALTER TABLE
			topology_recovery
			ADD COLUMN cluster_name          varchar(128) CHARACTER SET ascii NOT NULL
	`,
	`
		ALTER TABLE
			topology_recovery
			ADD COLUMN cluster_alias         varchar(128) CHARACTER SET ascii NOT NULL
	`,
	`
		ALTER TABLE
			topology_recovery
			ADD COLUMN count_affected_slaves int unsigned NOT NULL
	`,
	`
		ALTER TABLE
			topology_recovery
			ADD COLUMN slave_hosts text CHARACTER SET ascii NOT NULL
	`,
	`
		ALTER TABLE hostname_unresolve
			ADD COLUMN last_registered TIMESTAMP NOT NULL DEFAULT CURRENT_TIMESTAMP
	`,
	`
		ALTER TABLE hostname_unresolve
			ADD KEY last_registered_idx (last_registered)
	`,
	`
		ALTER TABLE topology_recovery
			ADD KEY cluster_name_in_active_idx (cluster_name, in_active_period)
	`,
	`
		ALTER TABLE topology_recovery
			ADD KEY end_recovery_idx (end_recovery)
	`,
	`
		ALTER TABLE
			database_instance
			ADD COLUMN binlog_server TINYINT UNSIGNED NOT NULL AFTER version
	`,
	`
		ALTER TABLE cluster_domain_name
			ADD COLUMN last_registered TIMESTAMP NOT NULL DEFAULT CURRENT_TIMESTAMP
	`,
	`
		ALTER TABLE cluster_domain_name
			ADD KEY last_registered_idx (last_registered)
	`,
	`
		ALTER TABLE
			database_instance
			ADD COLUMN supports_oracle_gtid TINYINT UNSIGNED NOT NULL AFTER oracle_gtid
	`,
	`
		ALTER TABLE
			database_instance
			ADD COLUMN executed_gtid_set text CHARACTER SET ascii NOT NULL AFTER oracle_gtid
	`,
	`
		ALTER TABLE
			database_instance
			ADD COLUMN server_uuid varchar(64) CHARACTER SET ascii NOT NULL AFTER server_id
	`,
	`
		ALTER TABLE
			database_instance
			ADD COLUMN suggested_cluster_alias varchar(128) CHARACTER SET ascii NOT NULL AFTER cluster_name
	`,
	`
		ALTER TABLE cluster_alias
			ADD COLUMN last_registered TIMESTAMP NOT NULL DEFAULT CURRENT_TIMESTAMP
	`,
	`
		ALTER TABLE cluster_alias
			ADD KEY last_registered_idx (last_registered)
	`,
	`
		ALTER TABLE
			topology_recovery
			ADD COLUMN is_successful TINYINT UNSIGNED NOT NULL DEFAULT 0 AFTER processcing_node_token
	`,
	`
		ALTER TABLE
			topology_recovery
			ADD COLUMN acknowledged TINYINT UNSIGNED NOT NULL DEFAULT 0
	`,
	`
		ALTER TABLE
			topology_recovery
			ADD COLUMN acknowledged_by varchar(128) CHARACTER SET utf8 NOT NULL
	`,
	`
		ALTER TABLE
			topology_recovery
			ADD COLUMN acknowledge_comment text CHARACTER SET utf8 NOT NULL
	`,
	`
		ALTER TABLE
			topology_recovery
			ADD COLUMN participating_instances text CHARACTER SET ascii NOT NULL after slave_hosts
	`,
	`
		ALTER TABLE
			topology_recovery
			ADD COLUMN lost_slaves text CHARACTER SET ascii NOT NULL after participating_instances
	`,
	`
		ALTER TABLE
			topology_recovery
			ADD COLUMN all_errors text CHARACTER SET ascii NOT NULL after lost_slaves
	`,
	`
		ALTER TABLE audit
			ADD COLUMN cluster_name varchar(128) CHARACTER SET ascii NOT NULL DEFAULT '' AFTER port
	`,
	`
		ALTER TABLE candidate_database_instance
			ADD COLUMN priority TINYINT SIGNED NOT NULL DEFAULT 1 comment 'positive promote, nagative unpromotes'
	`,
	`
		ALTER TABLE
			topology_recovery
			ADD COLUMN acknowledged_at TIMESTAMP NULL after acknowledged
	`,
	`
		ALTER TABLE
			topology_recovery
			ADD KEY acknowledged_idx (acknowledged, acknowledged_at)
	`,
	`
		ALTER TABLE
			blocked_topology_recovery
			ADD KEY last_blocked_idx (last_blocked_timestamp)
	`,
	`
		ALTER TABLE candidate_database_instance
			ADD COLUMN promotion_rule enum('must', 'prefer', 'neutral', 'prefer_not', 'must_not') NOT NULL DEFAULT 'neutral'
	`,
	`
		ALTER TABLE node_health /* sqlite3-skip */
			DROP PRIMARY KEY,
			ADD PRIMARY KEY (hostname, token)
	`,
	`
		ALTER TABLE node_health
			ADD COLUMN extra_info varchar(128) CHARACTER SET utf8 NOT NULL
	`,
	`
		ALTER TABLE agent_seed /* sqlite3-skip */
			MODIFY end_timestamp timestamp NOT NULL DEFAULT '1971-01-01 00:00:00'
	`,
	`
		ALTER TABLE active_node /* sqlite3-skip */
			MODIFY last_seen_active timestamp NOT NULL DEFAULT CURRENT_TIMESTAMP
	`,

	`
		ALTER TABLE node_health /* sqlite3-skip */
			MODIFY last_seen_active timestamp NOT NULL DEFAULT CURRENT_TIMESTAMP
	`,
	`
		ALTER TABLE candidate_database_instance /* sqlite3-skip */
			MODIFY last_suggested timestamp NOT NULL DEFAULT CURRENT_TIMESTAMP
	`,
	`
		ALTER TABLE master_position_equivalence /* sqlite3-skip */
			MODIFY last_suggested timestamp NOT NULL DEFAULT CURRENT_TIMESTAMP
	`,
	`
		ALTER TABLE
			database_instance
			ADD COLUMN last_attempted_check TIMESTAMP NOT NULL DEFAULT '1971-01-01 00:00:00' AFTER last_checked
	`,
	`
		ALTER TABLE
			database_instance /* sqlite3-skip */
			MODIFY last_attempted_check TIMESTAMP NOT NULL DEFAULT '1971-01-01 00:00:00'
	`,
	`
		ALTER TABLE
			database_instance_analysis_changelog
			ADD KEY instance_timestamp_idx (hostname, port, analysis_timestamp)
	`,
	`
		ALTER TABLE
			topology_recovery
			ADD COLUMN last_detection_id bigint unsigned NOT NULL
	`,
	`
		ALTER TABLE
			topology_recovery
			ADD KEY last_detection_idx (last_detection_id)
	`,
	`
		ALTER TABLE node_health_history
			ADD COLUMN command varchar(128) CHARACTER SET utf8 NOT NULL
	`,
	`
		ALTER TABLE node_health
			ADD COLUMN command varchar(128) CHARACTER SET utf8 NOT NULL
	`,
	`
		ALTER TABLE database_instance_topology_history
			ADD COLUMN version varchar(128) CHARACTER SET ascii NOT NULL
	`,
	`
		ALTER TABLE
			database_instance
			ADD COLUMN gtid_purged text CHARACTER SET ascii NOT NULL AFTER executed_gtid_set
	`,
	`
		ALTER TABLE
			database_instance_coordinates_history
			ADD COLUMN last_seen timestamp NOT NULL DEFAULT '1971-01-01 00:00:00' AFTER recorded_timestamp
	`,
	`
		ALTER TABLE
			access_token
			ADD COLUMN is_reentrant TINYINT UNSIGNED NOT NULL default 0
	`,
	`
		ALTER TABLE
			access_token
			ADD COLUMN acquired_at timestamp NOT NULL DEFAULT '1971-01-01 00:00:00'
	`,
	`
		ALTER TABLE
			database_instance_pool
			ADD COLUMN registered_at timestamp NOT NULL DEFAULT '1971-01-01 00:00:00'
	`,
	`
		ALTER TABLE
			database_instance
			ADD COLUMN replication_credentials_available TINYINT UNSIGNED NOT NULL
	`,
	`
		ALTER TABLE
			database_instance
			ADD COLUMN has_replication_credentials TINYINT UNSIGNED NOT NULL
	`,
	`
		ALTER TABLE
			database_instance
			ADD COLUMN allow_tls TINYINT UNSIGNED NOT NULL AFTER sql_delay
	`,
	`
		ALTER TABLE
			database_instance
			ADD COLUMN semi_sync_enforced TINYINT UNSIGNED NOT NULL AFTER physical_environment
	`,
	`
		ALTER TABLE
			database_instance
			ADD COLUMN instance_alias varchar(128) CHARACTER SET ascii NOT NULL AFTER physical_environment
	`,
	`
		ALTER TABLE
			topology_recovery
			ADD COLUMN successor_alias varchar(128) DEFAULT NULL
	`,
	`
		ALTER TABLE
			database_instance /* sqlite3-skip */
			MODIFY cluster_name varchar(128) NOT NULL
	`,
	`
		ALTER TABLE
			node_health
			ADD INDEX last_seen_active_idx (last_seen_active)
	`,
	`
		ALTER TABLE
			database_instance_maintenance
			ADD COLUMN processing_node_hostname varchar(128) CHARACTER SET ascii NOT NULL
	`,
	`
		ALTER TABLE
			database_instance_maintenance
			ADD COLUMN processing_node_token varchar(128) NOT NULL
	`,
	`
		ALTER TABLE
			database_instance_maintenance
			ADD COLUMN explicitly_bounded TINYINT UNSIGNED NOT NULL
	`,
	`
		ALTER TABLE node_health_history
			ADD COLUMN app_version varchar(64) CHARACTER SET ascii NOT NULL DEFAULT ""
	`,
	`
		ALTER TABLE node_health
			ADD COLUMN app_version varchar(64) CHARACTER SET ascii NOT NULL DEFAULT ""
	`,
	`
		ALTER TABLE node_health_history /* sqlite3-skip */
			MODIFY app_version varchar(64) CHARACTER SET ascii NOT NULL DEFAULT ""
	`,
	`
		ALTER TABLE node_health /* sqlite3-skip */
			MODIFY app_version varchar(64) CHARACTER SET ascii NOT NULL DEFAULT ""
	`,
	`
		ALTER TABLE
			database_instance
			ADD COLUMN version_comment varchar(128) NOT NULL DEFAULT ''
	`,
	`
		ALTER TABLE active_node
			ADD COLUMN first_seen_active timestamp NOT NULL DEFAULT '1971-01-01 00:00:00'
	`,
	`
		ALTER TABLE node_health
			ADD COLUMN first_seen_active timestamp NOT NULL DEFAULT '1971-01-01 00:00:00'
	`,
	`
		ALTER TABLE database_instance
			ADD COLUMN major_version varchar(16) CHARACTER SET ascii NOT NULL
	`,
	`
		ALTER TABLE
			database_instance
			ADD COLUMN binlog_row_image varchar(16) CHARACTER SET ascii NOT NULL
	`,
	`
		ALTER TABLE topology_recovery
			ADD COLUMN uid varchar(128) CHARACTER SET ascii NOT NULL
	`,
	`
		CREATE INDEX uid_idx_topology_recovery ON topology_recovery(uid)
	`,
	`
		CREATE INDEX recovery_uid_idx_topology_recovery_steps ON topology_recovery_steps(recovery_uid)
	`,
	`
		ALTER TABLE
			database_instance
			ADD COLUMN last_discovery_latency bigint not null
	`,
	`
		CREATE INDEX end_timestamp_idx_database_instance_downtime ON database_instance_downtime(end_timestamp)
	`,
	`
		CREATE INDEX suggested_cluster_alias_idx_database_instance ON database_instance(suggested_cluster_alias)
	`,
	`
		ALTER TABLE
			topology_failure_detection
			ADD COLUMN is_actionable tinyint not null default 0
	`,
	`
		DROP INDEX hostname_port_active_period_uidx_topology_failure_detection ON topology_failure_detection
	`,
	`
		CREATE UNIQUE INDEX host_port_active_recoverable_uidx_topology_failure_detection ON topology_failure_detection (hostname, port, in_active_period, end_active_period_unixtime, is_actionable)
	`,
	`
		ALTER TABLE raft_snapshot
			ADD COLUMN created_at TIMESTAMP NOT NULL DEFAULT CURRENT_TIMESTAMP
	`,
	`
		ALTER TABLE node_health
			ADD COLUMN db_backend varchar(255) CHARACTER SET ascii NOT NULL DEFAULT ""
	`,
	`
		ALTER TABLE node_health
			ADD COLUMN incrementing_indicator bigint not null default 0
	`,
	`
		ALTER TABLE
			database_instance
			ADD COLUMN semi_sync_master_enabled TINYINT UNSIGNED NOT NULL
	`,
	`
		ALTER TABLE
			database_instance
			ADD COLUMN semi_sync_replica_enabled TINYINT UNSIGNED NOT NULL
	`,
	`
		ALTER TABLE
			database_instance
			ADD COLUMN gtid_mode varchar(32) CHARACTER SET ascii NOT NULL
	`,
	`
		ALTER TABLE
			database_instance
			ADD COLUMN last_check_partial_success tinyint unsigned NOT NULL after last_attempted_check
	`,
	`
		ALTER TABLE
			database_instance
			ADD COLUMN master_uuid varchar(64) CHARACTER SET ascii NOT NULL AFTER oracle_gtid
	`,
	`
		ALTER TABLE
			database_instance
			ADD COLUMN gtid_errant text CHARACTER SET ascii NOT NULL AFTER gtid_purged
	`,
	`
		ALTER TABLE
			database_instance
			ADD COLUMN ancestry_uuid text CHARACTER SET ascii NOT NULL AFTER master_uuid
	`,
	`
		ALTER TABLE
<<<<<<< HEAD
			global_recovery_disable
			ADD COLUMN disabled_time timestamp not null default current_timestamp
	`,
	`
		ALTER TABLE
			global_recovery_disable
			ADD COLUMN expire_time timestamp null
	`,
	`
		ALTER TABLE
			global_recovery_disable
			ADD COLUMN disabled_reason text CHARACTER SET utf8 NOT NULL default ''
=======
			database_instance
			ADD COLUMN replication_sql_thread_state tinyint signed not null default 0 AFTER slave_io_running
	`,
	`
		ALTER TABLE
			database_instance
			ADD COLUMN replication_io_thread_state tinyint signed not null default 0 AFTER replication_sql_thread_state
>>>>>>> a2315bb6
	`,
}<|MERGE_RESOLUTION|>--- conflicted
+++ resolved
@@ -527,9 +527,18 @@
 	`,
 	`
 		ALTER TABLE
-<<<<<<< HEAD
-			global_recovery_disable
-			ADD COLUMN disabled_time timestamp not null default current_timestamp
+			database_instance
+			ADD COLUMN replication_sql_thread_state tinyint signed not null default 0 AFTER slave_io_running
+	`,
+	`
+		ALTER TABLE
+			database_instance
+			ADD COLUMN replication_io_thread_state tinyint signed not null default 0 AFTER replication_sql_thread_state
+	`,
+	`
+		ALTER TABLE
+		global_recovery_disable
+		ADD COLUMN disabled_time timestamp not null default current_timestamp
 	`,
 	`
 		ALTER TABLE
@@ -540,14 +549,5 @@
 		ALTER TABLE
 			global_recovery_disable
 			ADD COLUMN disabled_reason text CHARACTER SET utf8 NOT NULL default ''
-=======
-			database_instance
-			ADD COLUMN replication_sql_thread_state tinyint signed not null default 0 AFTER slave_io_running
-	`,
-	`
-		ALTER TABLE
-			database_instance
-			ADD COLUMN replication_io_thread_state tinyint signed not null default 0 AFTER replication_sql_thread_state
->>>>>>> a2315bb6
 	`,
 }