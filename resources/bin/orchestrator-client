--- conflicted
+++ resolved
@@ -164,11 +164,7 @@
       return
     fi
   done
-<<<<<<< HEAD
-  fail "Cannot determine leader from $apis"
-=======
   fail "Cannot determine leader from $orchestrator_api"
->>>>>>> f1959f9c
 }
 
 function urlencode() {
