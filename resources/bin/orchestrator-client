#!/bin/bash
#
# orchestrator-client: a wrapper script for calling upon orchestrator's API
#
# This script serves as a command line client for orchestrator. It talks to orchestrator
# by invoking GET requests on orchestrator's API. It formats and normalizes output, converting from
# JSON format to textual format.
#
# Command line options and output format are intentionally compatible with the CLI variation of
# orchestrator.
#
# With this script, you can conveniently talk to orchestrator without needing to have the
# orchestrator binary, configuration files, database access etc.
#
# Prerequisite:
#   set the ORCHESTRATOR_API variable to point to your orchestrator service.
#   You may specify a single endpoint, like so:
#     export ORCHESTRATOR_API="http://orchestrator.myservice.com:3000/api"
#   Or you may specify multiple endpoints, space delimited, in which case orchestrator will iterate all,
#   and require one of them to satisfy leader-check. This is your way to provide orchestrator-client
#   with all service nodes and let it figure out by itself identify of leader, no need for proxy. Example:
#     export ORCHESTRATOR_API="http://service1:3000/api http://service2:3000/api http://service3:3000/api"
#
# Usage:
#   orchestrator-client -c <command> [flags...]
# Examples:
#   orchestrator-client -c all-instances
#   orchestrator-client -c which-replicas -i some.master.com:3306
#   orchestrator-client -c which-cluster-instances --alias mycluster
#   orchestrator-client -c replication-analysis
#   orchestrator-client -c register-candidate -i candidate.host.com:3306 --promotion-rule=prefer
#   orchestrator-client -c recover -i failed.host.com:3306

# /etc/profile.d/orchestrator-client.sh is for you to set any environment.
# In particular, you will want to set ORCHESTRATOR_API
myname=$(basename $0)
[ -f /etc/profile.d/orchestrator-client.sh ] && . /etc/profile.d/orchestrator-client.sh

orchestrator_api="${ORCHESTRATOR_API:-http://localhost:3000}"
leader_api=

command=
instance=
destination=
alias=
owner="$(whoami | xargs)"
reason=
duration="10m"
promotion_rule=
pool=
hostname_flag=
api_path=
basic_auth=":"

instance_hostport=
destination_hostport=
default_port=3306

api_response=
api_details=

for arg in "$@"; do
  shift
  case "$arg" in
    "-help"|"--help")                     set -- "$@" "-h" ;;
    "-command"|"--command")               set -- "$@" "-c" ;;
    "-alias"|"--alias")                   set -- "$@" "-a" ;;
    "-owner"|"--owner")                   set -- "$@" "-o" ;;
    "-reason"|"--reason")                 set -- "$@" "-r" ;;
    "-promotion-rule"|"--promotion-rule") set -- "$@" "-R" ;;
    "-duration"|"--duration")             set -- "$@" "-u" ;;
    "-pool"|"--pool")                     set -- "$@" "-l" ;;
    "-hostname"|"--hostname")             set -- "$@" "-H" ;;
    "-api"|"--api")                       set -- "$@" "-U" ;;
    "-path"|"--path")                     set -- "$@" "-P" ;;
    "-query"|"--query")                   set -- "$@" "-q" ;;
    "-auth"|"--auth")                     set -- "$@" "-b" ;;
    *)                                    set -- "$@" "$arg"
  esac
done

while getopts "c:i:d:s:a:D:U:o:r:u:R:l:H:P:q:b:h" OPTION
do
  case $OPTION in
    h) command="help" ;;
    c) command="$OPTARG" ;;
    i) instance="$OPTARG" ;;
    d) destination="$OPTARG" ;;
    s) destination="$OPTARG" ;;
    a) alias="$OPTARG" ;;
    o) owner="$OPTARG" ;;
    r) reason="$OPTARG" ;;
    u) duration="$OPTARG" ;;
    R) promotion_rule="$OPTARG" ;;
    l) pool="$OPTARG" ;;
    H) hostname_flag="$OPTARG" ;;
    D) default_port="$OPTARG" ;;
    U) [ ! -z "$OPTARG" ] && orchestrator_api="$OPTARG" ;;
    P) api_path="$OPTARG" ;;
    b) basic_auth="$OPTARG" ;;
    q) query="$OPTARG"
  esac
done

function fail() {
  message="$myname[$$]: $1"
  >&2 echo "$message"
  exit 1
}

function check_requirements() {
  which curl > /dev/null 2>&1 || fail "cannot find curl"
  which jq   > /dev/null 2>&1 || fail "cannot find jq"
}

function assert_nonempty() {
  name="$1"
  value="$2"

  if [ -z "$value" ] ; then
    fail "$name must be provided"
  fi
}

# to_hostport transforms:
# - fqdn:port => fqdn/port
# - fqdn => fqdn/default_port
function to_hostport {
  instance_key="$1"

  if [ -z "$instance_key" ] ; then
    echo ""
    return
  fi

  if [[ $instance_key == *":"* ]]; then
    echo $instance_key | tr ':' '/'
  else
    echo "$instance_key/$default_port"
  fi
}

function normalize_orchestrator_api() {
  api="${1:-$orchestrator_api}"
  api=${api%/}
  if [[ ! $api == *"/api" ]]; then
    api=${api%/}
    api="$api/api"
  fi
  echo $api
}


function detect_leader_api() {
  # $orchestrator_api may be a single URI (e.g. "http://orchestrator.service/api")
  # - in which case we just normalize the URL
  # or it may be a space delimited list, such as "http://host1:3000/api http://host2:3000/api http://host3:3000/api "
  # - in which case we figure out which of the URLs is the leader
  leader_api=
  apis=($orchestrator_api)
  if [ ${#apis[@]} -eq 1 ] ; then
    leader_api="$(normalize_orchestrator_api $orchestrator_api)"
    return
  fi
  for api in ${apis[@]} ; do
    api=$(normalize_orchestrator_api $api)
    leader_check=$(curl --basic --user "${basic_auth}" -m 1 -s -o /dev/null -w "%{http_code}" "${api}/leader-check")
    if [ "$leader_check" == "200" ] ; then
      leader_api="$api"
      return
    fi
  done
  fail "Cannot determine leader from $orchestrator_api"
}

function urlencode() {
  uri="$1"
  echo "$uri" | jq -s -R -r @uri | tr -d '\n'
}

function api() {
  path="$1"

  uri="$leader_api/$path"
  # echo $uri
  set -o pipefail

  api_call_result=0
  for sleep_time in 0.1 0.2 0.5 1 2 2.5 5 0 ; do
    api_response=$(curl --basic --user "${basic_auth}" -s "$uri" | jq '.')
    api_call_result=$?
    [ $api_call_result -eq 0 ] && break
    sleep $sleep_time
  done
  if [ $api_call_result -ne 0 ] ; then
    fail "Cannot access orchestrator at ${leader_api}.  Check ORCHESTRATOR_API is configured correctly and orchestrator is running"
  fi

  if [ "$(echo $api_response | jq -r 'type')" == "array" ] ; then
    return
  fi
  if [ "$(echo $api_response | jq -r 'type')" == "string" ] ; then
    return
  fi
  if [ "$(echo $api_response | jq -r 'has("Code")')" == "false" ] ; then
    return
  fi
  api_details=$(echo $api_response | jq '.Details')
  if echo $api_response | jq -r '.Code' | grep -q "ERROR" ; then
    echo $api_response | jq -r '.Message' | tr -d "'" | xargs >&2 echo
    [ "$api_details" != "null" ] && echo $api_details
    exit 1
  fi
}

function print_response {
  echo $api_response
}

function print_details {
  echo $api_details
}

function filter_key {
  cat - | jq '.Key'
}

function filter_master_key {
  cat - | jq '.MasterKey'
}

function filter_keys {
  cat - | jq '.[] | .Key'
}

<<<<<<< HEAD
function filter_broken_replicas {
  cat - | jq '.[] | select((.Slave_SQL_Running == false or .Slave_IO_Running == false) and (.LastSQLError != "" or .LastIOError != "")) | [.]'
=======
function filter_running_replicas {
  cat - | jq '.[] | select(.Slave_SQL_Running == true and .Slave_IO_Running == true) | [.]'
>>>>>>> 62346562
}

function print_key {
  cat - | jq -r '. | (.Hostname + ":" + (.Port | tostring))'
}

function which_api() {
  echo "$leader_api"
}

function api_call() {
  assert_nonempty "path" "$api_path"
  api "$api_path"
  print_response
}

function prompt_help() {
  echo "Usage: orchestrator-client -c <command> [flags...]"
  echo "Example: orchestrator-client -c which-master -i some.replica"
  echo "Options:"
  echo "
  -h, --help
    print this help
  -c <command>, --command <command>
    indicate the operation to perform (see listing below)
  -a <alias>, --alias <alias>
    cluster alias
  -o <owner>, --owner <owner>
    name of owner for downtime/maintenance commands
  -r <reason>, --reason <reason>
    reason for downtime/maintenance operation
  -u <duration>, --duration <duration>
    duration for downtime/maintenance operations
  -R <promotion rule>, --promotion-rule <promotion rule>
    rule for 'register-candidate' command
  -U <orchestrator_api>, --api <orchestrator_api>
    override \$orchestrator_api environemtn variable,
    indicate where the client should connect to.
  -P <api path>, --path <api path>
    With '-c api', indicate the specific API path you wish to call
  -b <username:password>, --auth <username:password>
    Specify when orchestrator uses basic HTTP auth.
  -q <query>, --query <query>
    Indicate query for 'restart-replica-statements' command
  -l <pool name>, --pool <pool name>
    pool name for pool related commands
  -H <hostname> -h <hostname>
    indicate host for resolve and raft operations
"

  cat "$0" | sed -n '/run_command/,/esac/p' | egrep '".*"[)].*;;' | sed -r -e 's/"(.*?)".*#(.*)/\1~\2/' | column -t -s "~"
}

function async_discover() {
  assert_nonempty "instance" "$instance_hostport"
  api "async-discover/$instance_hostport"
  print_details | filter_key | print_key
}

function discover() {
  assert_nonempty "instance" "$instance_hostport"
  api "discover/$instance_hostport"
  print_details | filter_key | print_key
}

function ascii_topology() {
  assert_nonempty "instance|alias" "${alias:-$instance}"
  api "topology/${alias:-$instance}"
  echo "$api_response" | jq -r '.Details'
}

function ascii_topology_tabulated() {
  assert_nonempty "instance|alias" "${alias:-$instance}"
  api "topology-tabulated/${alias:-$instance}"
  echo "$api_response" | jq -r '.Details'
}

function search() {
  assert_nonempty "instance" "$instance"
  api "search?s=$(urlencode "$instance")"
  print_response | filter_keys | print_key
}

function restart_replica_statements() {
  assert_nonempty "instance" "$instance"
  assert_nonempty "query" "$query"
  api "restart-replica-statements/${instance_hostport}?q=$(urlencode "$query")"
  print_response | print_details
}

function can_replicate_from() {
  assert_nonempty "instance" "$instance_hostport"
  assert_nonempty "destination" "$destination_hostport"
  api "can-replicate-from/$instance_hostport/$destination_hostport"

  if print_response | jq -r '.Message' | grep -q "true" ; then
    print_response | print_details | print_key
  fi
}

function is_replicating() {
  assert_nonempty "instance" "$instance_hostport"
  api "instance/$instance_hostport"

  print_response | jq '. | select(.Slave_SQL_Running==true and .Slave_IO_Running==true)' | filter_key | print_key
}

function last_pseudo_gtid() {
  assert_nonempty "instance" "$instance_hostport"
  api "last-pseudo-gtid/$instance_hostport"
  print_response | print_details | jq -r '.'
}

function instance() {
  assert_nonempty "instance" "$instance_hostport"
  api "instance/$instance_hostport"
  print_response | filter_key | print_key
}

function which_master() {
  assert_nonempty "instance" "$instance_hostport"
  api "instance/$instance_hostport"
  print_response | filter_master_key | print_key
}

function which_replicas() {
  assert_nonempty "instance" "$instance_hostport"
  api "instance-replicas/$instance_hostport"
  print_response | filter_keys | print_key
}

function which_broken_replicas() {
  assert_nonempty "instance" "$instance_hostport"
  api "instance-replicas/$instance_hostport"
  print_response | filter_broken_replicas | filter_keys | print_key
}

function which_cluster() {
  assert_nonempty "instance|alias" "${alias:-$instance}"
  api "cluster-info/${alias:-$instance}"
  print_response | jq -r '.ClusterName'
}

function which_cluster_master() {
  assert_nonempty "instance|alias" "${alias:-$instance}"
  api "master/${alias:-$instance}"
  print_response | jq -r '.ClusterName'
}

function which_cluster_instances() {
  assert_nonempty "instance|alias" "${alias:-$instance}"
  api "cluster/${alias:-$instance}"
  print_response | filter_keys | print_key
}

function all_clusters_masters() {
  api "masters"
  print_response | filter_keys | print_key
}

function clusters() {
  api "clusters-info"
  print_response | jq -r '.[].ClusterName'
}

function clusters_alias() {
  api "clusters-info"
  print_response | jq -r '.[] | (.ClusterName + "," + .ClusterAlias)'
}

function forget() {
  assert_nonempty "instance" "$instance_hostport"
  api "forget/$instance_hostport"
}

function forget_cluster() {
  assert_nonempty "instance|alias" "${alias:-$instance}"
  api "forget-cluster/${alias:-$instance}"
}


function all_instances() {
  api "all-instances"
  print_response | filter_keys | print_key
}

function which_cluster_osc_replicas() {
  assert_nonempty "instance|alias" "${alias:-$instance}"
  api "cluster-osc-replicas/${alias:-$instance}"
  print_response | filter_keys | print_key
}

function which_cluster_osc_running_replicas() {
  assert_nonempty "instance|alias" "${alias:-$instance}"
  api "cluster-osc-replicas/${alias:-$instance}"
  print_response | filter_running_replicas | filter_keys | print_key
}

function downtimed() {
  api "downtimed/${alias:-$instance}"
  print_response | filter_keys | print_key
}

function dominant_dc() {
  api "masters"
  print_response | jq -r '.[].DataCenter' | sort | uniq -c | sort -nr | head -n 1 | awk '{print $2}'
}

function submit_masters_to_kv_stores() {
  api "submit-masters-to-kv-stores/${alias}"
  print_details | jq -r '.[] | (.Key + ":" + .Value)'
}

function submit_pool_instances() {
  # 'instance' is comma delimited, e.g.
  #   myinstance1.com:3306,myinstance2.com:3306,myinstance3.com:3306
  assert_nonempty "instance" "$instance"
  assert_nonempty "pool" "$pool"
  api "submit-pool-instances/$pool?instances=$(urlencode "$instance")"
  print_details | jq -r .
}

function which_heuristic_cluster_pool_instances() {
  assert_nonempty "instance|alias" "${alias:-$instance}"
  # pool is optional
  api "heuristic-cluster-pool-instances/${alias:-$instance}/${pool}"
  print_details | filter_keys | print_key
}

function begin_downtime() {
  assert_nonempty "instance" "$instance_hostport"
  assert_nonempty "owner" "$owner"
  assert_nonempty "reason" "$reason"
  assert_nonempty "duration" "$duration"
  api "begin-downtime/$instance_hostport/$(urlencode "$owner")/$(urlencode "$reason")/$duration"
  print_details | print_key
}

function end_downtime() {
  assert_nonempty "instance" "$instance_hostport"
  api "end-downtime/$instance_hostport"
  print_details | print_key
}

function begin_maintenance() {
  assert_nonempty "instance" "$instance_hostport"
  assert_nonempty "owner" "$owner"
  assert_nonempty "reason" "$reason"
  api "begin-maintenance/$instance_hostport/$(urlencode "$owner")/$(urlencode "$reason")"
  print_details | print_key
}

function end_maintenance() {
  assert_nonempty "instance" "$instance_hostport"
  api "end-maintenance/$instance_hostport"
  print_details | print_key
}

function register_candidate() {
  assert_nonempty "instance" "$instance_hostport"
  assert_nonempty "promotion-rule" "$promotion_rule"
  api "register-candidate/$instance_hostport/$promotion_rule"
  print_details | print_key
}

function register_hostname_unresolve() {
  assert_nonempty "instance" "$instance_hostport"
  assert_nonempty "hostname" "$hostname_flag"
  api "register-hostname-unresolve/$instance_hostport/$hostname_flag"
  print_details | print_key
}

function deregister_hostname_unresolve() {
  assert_nonempty "instance" "$instance_hostport"
  api "deregister-hostname-unresolve/$instance_hostport"
  print_details | print_key
}

function general_singular_relocate_command() {
  path="${1:-$command}"

  assert_nonempty "instance" "$instance_hostport"
  api "${path}/$instance_hostport"
  echo "$(print_details | filter_key | print_key)<$(print_details | filter_master_key | print_key)"
}

function general_relocate_command() {
  path="${1:-$command}"

  assert_nonempty "instance" "$instance_hostport"
  assert_nonempty "destination" "$destination_hostport"
  api "${path}/$instance_hostport/$destination_hostport"
  echo "$(print_details | filter_key | print_key)<$(print_details | filter_master_key | print_key)"
}

function general_singular_relocate_replicas_command() {
  path="${1:-$command}"

  assert_nonempty "instance" "$instance_hostport"
  api "${path}/$instance_hostport/$destination_hostport"
  print_details | filter_keys | print_key
}

function general_relocate_replicas_command() {
  path="${1:-$command}"

  assert_nonempty "instance" $instance_hostport
  assert_nonempty "destination" $destination_hostport
  api "${path}/$instance_hostport/$destination_hostport"
  print_details | filter_keys | print_key
}

function relocate() {
  assert_nonempty "instance" "$instance_hostport"
  assert_nonempty "destination" "$destination_hostport"
  api "relocate/$instance_hostport/$destination_hostport"
  echo "$(print_details | filter_key | print_key)<$(print_details | filter_master_key | print_key)"
}

function relocate_replicas() {
  assert_nonempty "instance" $instance_hostport
  assert_nonempty "destination" $destination_hostport
  api "relocate-replicas/$instance_hostport/$destination_hostport"
  print_details | filter_keys | print_key
}

function general_instance_command() {
  path="${1:-$command}"

  assert_nonempty "instance" "$instance_hostport"
  api "$path/$instance_hostport"
  print_details | filter_key | print_key
}

function replication_analysis() {
  api "replication-analysis"
  print_details | jq -r '.[] |
    if .Analysis == "NoProblem" then
      (.AnalyzedInstanceKey.Hostname + ":" + (.AnalyzedInstanceKey.Port | tostring) + " (cluster " + .ClusterDetails.ClusterName + "): ") + .StructureAnalysis[0]
    else
      (.AnalyzedInstanceKey.Hostname + ":" + (.AnalyzedInstanceKey.Port | tostring) + " (cluster " + .ClusterDetails.ClusterName + "): ") + .Analysis
    end
    '
}

function recover() {
  assert_nonempty "instance" "$instance_hostport"
  api "recover/$instance_hostport"
  print_details | print_key
}

function graceful_master_takeover() {
  assert_nonempty "instance|alias" "${alias:-$instance}"

  if [ -z "$destination_hostport" ] ; then
    # No destination given.
    api "graceful-master-takeover/${alias:-$instance}"
  else
    # Explicit destination (designated master) given
    api "graceful-master-takeover/${alias:-$instance}/${destination_hostport}"
  fi
  print_details | jq '.SuccessorKey' | print_key
}

function force_master_failover() {
  assert_nonempty "instance|alias" "${alias:-$instance}"
  api "force-master-failover/${alias:-$instance}"
  print_details | jq '.SuccessorKey' | print_key
}

function ack_cluster_recoveries() {
  assert_nonempty "instance|alias" "${alias:-$instance}"
  assert_nonempty "reason" "$reason"
  api "ack-recovery/cluster/${alias:-$instance}?comment=$(urlencode $reason)"
  print_details | jq -r .
}

function ack_all_recoveries() {
  assert_nonempty "reason" "$reason"
  api "ack-all-recoveries?comment=$(urlencode $reason)"
  print_details | jq -r .
}

function disable_global_recoveries() {
  api "disable-global-recoveries"
  print_details | jq -r .
}

function enable_global_recoveries() {
  api "enable-global-recoveries"
  print_details | jq -r .
}

function check_global_recoveries() {
  api "check-global-recoveries"
  print_details | jq -r .
}

function raft_leader() {
  api "raft-state"
  if print_response | jq -r . | grep -q Leader ; then
    # confirmed raft is running well
    api "raft-leader"
    print_response | jq -r '.'
  else
    fail "Cannot determine raft state"
  fi
}

function raft_health() {
  api "raft-health"
  print_response | jq -r '.'
}

function raft_leader_hostname() {
  api "raft-state"
  if print_response | jq -r . | grep -q Leader ; then
    # confirmed raft is running well
    api "status"
    print_details | jq -r '.Hostname'
  else
    fail "Cannot determine raft state"
  fi
}

# raft_elect_leader elects the raft leader by using --hostname as hint
function raft_elect_leader() {
  assert_nonempty "hostname" "$hostname_flag"
  api "raft-state"
  if print_response | jq -r . | grep -q Leader ; then
    # confirmed raft is running well
    api "raft-yield-hint/${hostname_flag}"
    print_details | jq -r .
  else
    fail "Cannot determine raft state"
  fi
}

function run_command() {
  if [ -z "$command" ] ; then
    fail "No command given. Use $myname -c <command> [...] or $myname --command <command> [...] to do something useful"
  fi
  command=$(echo $command | sed -e 's/slave/replica/')
  case $command in
    "help") prompt_help ;; # Show available commands

    "which-api") which_api ;; # Output the HTTP API to be used
    "api") api_call ;;        # Invoke any API request; provide --path argument

    "async-discover") async_discover ;;                         # Lookup an instance, investigate it asynchronously. Useful for bulk loads
                                                                # of servers into an empty orchestrator cluster.
    "discover") discover ;;                                     # Lookup an instance, investigate it
    "forget") forget ;;                                         # Forget about an instance's existence
    "forget-cluster") forget_cluster ;;                         # Forget about a cluster

    "topology") ascii_topology ;;                               # Show an ascii-graph of a replication topology, given a member of that topology
    "topology-tabulated") ascii_topology_tabulated ;;           # Show an ascii-graph of a replication topology, given a member of that topology, in tabulated format
    "clusters") clusters ;;                                     # List all clusters known to orchestrator
    "clusters-alias") clusters_alias ;;                         # List all clusters known to orchestrator
    "search") search ;;                                         # Search for instances matching given substring
    "instance"|"which-instance") instance ;;                    # Output the fully-qualified hostname:port representation of the given instance, or error if unknown
    "which-master") which_master ;;                             # Output the fully-qualified hostname:port representation of a given instance's master
    "which-replicas") which_replicas ;;                         # Output the fully-qualified hostname:port list of replicas of a given instance
    "which-broken-replicas") which_broken_replicas ;;           # Output the fully-qualified hostname:port list of broken replicas of a given instance
    "which-cluster-instances") which_cluster_instances ;;       # Output the list of instances participating in same cluster as given instance
    "which-cluster") which_cluster ;;                           # Output the name of the cluster an instance belongs to, or error if unknown to orchestrator
    "which-cluster-master") which_cluster_master ;;             # Output the name of a writable master in given cluster
    "all-clusters-masters") all_clusters_masters ;;             # List of writeable masters, one per cluster
    "all-instances") all_instances ;;                           # The complete list of known instances
    "which-cluster-osc-replicas") which_cluster_osc_replicas ;; # Output a list of replicas in a cluster, that could serve as a pt-online-schema-change operation control replicas
    "which-cluster-osc-running-replicas") which_cluster_osc_running_replicas ;; # Output a list of healthy, replicating replicas in a cluster, that could serve as a pt-online-schema-change operation control replicas
    "downtimed") downtimed ;;                                   # List all downtimed instances
    "dominant-dc") dominant_dc ;;                               # Name the data center where most masters are found

    "submit-masters-to-kv-stores") submit_masters_to_kv_stores;; # Submit a cluster's master, or all clusters' masters to KV stores

    "relocate") general_relocate_command ;;                   # Relocate a replica beneath another instance
    "relocate-replicas") general_relocate_replicas_command ;; # Relocates all or part of the replicas of a given instance under another instance

    "match") general_relocate_command ;;                               # Matches a replica beneath another (destination) instance using Pseudo-GTID
    "match-up") general_singular_relocate_command ;;                   # Transport the replica one level up the hierarchy, making it child of its grandparent, using Pseudo-GTID
    "match-up-replicas") general_singular_relocate_replicas_command ;; # Matches replicas of the given instance one level up the topology, making them siblings of given instance, using Pseudo-GTID

    "move-up") general_singular_relocate_command ;;                    # Move a replica one level up the topology
    "move-below") general_relocate_command ;;                          # Moves a replica beneath its sibling. Both replicas must be actively replicating from same master.
    "move-equivalent") general_relocate_command ;;                     # Moves a replica beneath another server, based on previously recorded "equivalence coordinates"
    "move-up-replicas") general_singular_relocate_replicas_command ;;  # Moves replicas of the given instance one level up the topology
    "make-co-master") general_singular_relocate_command ;;             # Create a master-master replication. Given instance is a replica which replicates directly from a master.
    "take-master") general_singular_relocate_command ;;                # Turn an instance into a master of its own master; essentially switch the two.
    "take-siblings") general_singular_relocate_command ;;              # Turn all siblings of a replica into its sub-replicas.

    "move-gtid") general_relocate_command ;;                           # Move a replica beneath another instance via GTID
    "move-replicas-gtid") general_relocate_replicas_command ;;         # Moves all replicas of a given instance under another (destination) instance using GTID

    "repoint") general_relocate_command ;;                             # Make the given instance replicate from another instance without changing the binglog coordinates. Use with care
    "repoint-replicas") general_singular_relocate_replicas_command ;;  # Repoint all replicas of given instance to replicate back from the instance. Use with care

    "submit-pool-instances") submit_pool_instances ;;                  # Submit a pool name with a list of instances in that pool
    "which-heuristic-cluster-pool-instances") which_heuristic_cluster_pool_instances ;; # List instances of a given cluster which are in either any pool or in a specific pool

    "begin-downtime") begin_downtime ;;                               # Mark an instance as downtimed
    "end-downtime") end_downtime ;;                                   # Indicate an instance is no longer downtimed
    "begin-maintenance") begin_maintenance ;;                         # Request a maintenance lock on an instance
    "end-maintenance") end_maintenance ;;                             # Remove maintenance lock from an instance
    "register-candidate") register_candidate ;;                       # Indicate the promotion rule for a given instance
    "register-hostname-unresolve") register_hostname_unresolve ;;     # Assigns the given instance a virtual (aka "unresolved") name
    "deregister-hostname-unresolve") deregister_hostname_unresolve ;; # Explicitly deregister/dosassociate a hostname with an "unresolved" name

    "stop-replica") general_instance_command ;;                 # Issue a STOP SLAVE on an instance
    "stop-replica-nice") general_instance_command ;;            # Issue a STOP SLAVE on an instance, make effort to stop such that SQL thread is in sync with IO thread (ie all relay logs consumed)
    "start-replica") general_instance_command ;;                # Issue a START SLAVE on an instance
    "restart-replica") general_instance_command ;;              # Issue STOP and START SLAVE on an instance
    "reset-replica") general_instance_command ;;                # Issues a RESET SLAVE command; use with care
    "detach-replica") general_instance_command ;;               # Stops replication and modifies binlog position into an impossible yet reversible value.
    "reattach-replica") general_instance_command ;;             # Undo a detach-replica operation
    "detach-replica-master-host") general_instance_command ;;   # Stops replication and modifies Master_Host into an impossible yet reversible value.
    "reattach-replica-master-host") general_instance_command ;; # Undo a detach-replica-master-host operation
    "skip-query") general_instance_command ;;                   # Skip a single statement on a replica; either when running with GTID or without
    "gtid-errant-reset-master") general_instance_command ;;     # Remove errant GTID transactions by way of RESET MASTER
    "enable-semi-sync-master") general_instance_command ;;      # Enable semi-sync (master-side)
    "disable-semi-sync-master") general_instance_command ;;     # Disable semi-sync (master-side)
    "enable-semi-sync-replica") general_instance_command ;;     # Enable semi-sync (replica-side)
    "disable-semi-sync-replica") general_instance_command ;;    # Disable semi-sync (replica-side)
    "restart-replica-statements") restart_replica_statements ;; # Given `-q "<query>"` that requires replication restart to apply, wrap query with stop/start slave statements as required to restore instance to same replication state. Print out set of statements

    "can-replicate-from") can_replicate_from ;; # Check if an instance can potentially replicate from another, according to replication rules
    "is-replicating") is_replicating ;;         # Check if an instance is replicating at this time (both SQL and IO threads running)

    "set-read-only") general_instance_command ;;     # Turn an instance read-only, via SET GLOBAL read_only := 1
    "set-writeable") general_instance_command ;;     # Turn an instance writeable, via SET GLOBAL read_only := 0
    "flush-binary-logs") general_instance_command ;; # Flush binary logs on an instance
    "last-pseudo-gtid") last_pseudo_gtid ;;          # Dump last injected Pseudo-GTID entry on a server

    "recover") recover ;;                                     # Do auto-recovery given a dead instance, assuming orchestrator agrees there's a problem. Override blocking.
    "graceful-master-takeover") graceful_master_takeover ;;   # Gracefully promote a new master. Either indicate identity of new master via '-d designated.instance.com' or setup replication tree to have a single direct replica to the master.
    "force-master-failover") force_master_failover ;;         # Forcibly discard master and initiate a failover, even if orchestrator doesn't see a problem. This command lets orchestrator choose the replacement master
    "ack-cluster-recoveries") ack_cluster_recoveries ;;       # Acknowledge recoveries for a given cluster; this unblocks pending future recoveries
    "ack-all-recoveries") ack_all_recoveries ;;               # Acknowledge all recoveries
    "disable-global-recoveries") disable_global_recoveries ;; # Disallow orchestrator from performing recoveries globally
    "enable-global-recoveries") enable_global_recoveries ;;   # Allow orchestrator to perform recoveries globally
    "check-global-recoveries") check_global_recoveries ;;     # Show the global recovery configuration

    "replication-analysis") replication_analysis ;;           # Request an analysis of potential crash incidents in all known topologies

    "raft-leader") raft_leader ;;                   # Get identify of raft leader, assuming raft setup
    "raft-health") raft_health ;;                   # Whether node is part of a healthy raft group
    "raft-leader-hostname") raft_leader_hostname ;; # Get hostname of raft leader, assuming raft setup
    "raft-elect-leader") raft_elect_leader ;;       # Request raft re-elections, provide hint for new leader's identity

    *) fail "Unsupported command $command" ;;
  esac
}

function main() {
  check_requirements
  detect_leader_api

  instance_hostport=$(to_hostport $instance)
  destination_hostport=$(to_hostport $destination)

  run_command
}

main<|MERGE_RESOLUTION|>--- conflicted
+++ resolved
@@ -233,13 +233,12 @@
   cat - | jq '.[] | .Key'
 }
 
-<<<<<<< HEAD
 function filter_broken_replicas {
   cat - | jq '.[] | select((.Slave_SQL_Running == false or .Slave_IO_Running == false) and (.LastSQLError != "" or .LastIOError != "")) | [.]'
-=======
+}
+
 function filter_running_replicas {
   cat - | jq '.[] | select(.Slave_SQL_Running == true and .Slave_IO_Running == true) | [.]'
->>>>>>> 62346562
 }
 
 function print_key {
